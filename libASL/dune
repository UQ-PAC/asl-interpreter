--- conflicted
+++ resolved
@@ -38,16 +38,11 @@
  (modules cpu dis elf eval
    lexer lexersupport loadASL monad primops rws symbolic tcheck testing transforms value
    symbolic_lifter decoder_program call_graph req_analysis
-<<<<<<< HEAD
    offline_transform dis_tc offline_opt
    ocaml_backend 
    cpp_backend
    scala_backend 
    arm_env pretransforms flags
-=======
-   offline_transform ocaml_backend dis_tc offline_opt
-   cpp_backend arm_env pretransforms flags
->>>>>>> a19d5ab3
    )
  (preprocessor_deps (alias ../asl_files) (alias cpp_backend_files))
  (preprocess (pps ppx_blob))
