--- conflicted
+++ resolved
@@ -38,14 +38,8 @@
  (modules cpu dis elf eval
    lexer lexersupport loadASL monad primops rws symbolic tcheck testing transforms value
    symbolic_lifter decoder_program call_graph req_analysis
-<<<<<<< HEAD
-   offline_transform ocaml_backend dis_tc
-   offline_opt
-   cpp_backend
-=======
    offline_transform ocaml_backend dis_tc offline_opt
-   arm_env pretransforms flags
->>>>>>> 34cfa404
+   cpp_backend arm_env pretransforms flags
    )
  (preprocessor_deps (alias ../asl_files))
  (preprocess (pps ppx_blob))
