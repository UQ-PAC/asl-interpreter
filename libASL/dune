--- conflicted
+++ resolved
@@ -38,23 +38,15 @@
  (modules cpu dis elf eval
    lexer lexersupport loadASL monad primops rws symbolic tcheck testing transforms value
    symbolic_lifter decoder_program call_graph req_analysis
-<<<<<<< HEAD
-   offline_transform 
-   dis_tc
-   offline_opt
+   offline_transform dis_tc offline_opt
    ocaml_backend 
    cpp_backend
    scala_backend 
-   )
- (libraries pprint zarith z3 str pcre mlbdd dune-site))
-=======
-   offline_transform ocaml_backend dis_tc offline_opt
    arm_env pretransforms flags
    )
  (preprocessor_deps (alias ../asl_files))
  (preprocess (pps ppx_blob))
- (libraries libASL_stage0 libASL_support str))
->>>>>>> eeb0ae82
+ (libraries libASL_stage0 libASL_support str mlbdd))
 
 (library
  (name libASL_virtual)
