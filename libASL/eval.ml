--- conflicted
+++ resolved
@@ -494,30 +494,11 @@
         env.globals.bs
 
     let initialize (env: t) (xs: bigint list): unit =
-<<<<<<< HEAD
-        let setPVar = (fun f ->
-            setVar
-                Unknown
-                env
-                (Ident "PSTATE")
-                (VRecord (Bindings.update (Ident f) (fun _ ->
-                    Some (VBits { n = 1; v = (Z.of_int 0)})
-                ) (match getVar Unknown env (Ident "PSTATE") with VRecord bs -> bs | _ -> raise (EvalError (Unknown, "PSTATE should be a record")))))) in
-        setPVar "N";
-        setPVar "Z";
-        setPVar "C";
-        setPVar "V";
-        addGlobalVar
+        setVar
+            Unknown
             env
             (Ident "_R")
             (VArray (List.fold_left2 (fun arr n v ->
-=======
-        setVar 
-            Unknown 
-            env 
-            (Ident "_R") 
-            (VArray (List.fold_left2 (fun arr n v -> 
->>>>>>> dee9a855
                 ImmutableArray.add n (VBits { n = 64; v}) arr
             ) ImmutableArray.empty (Utils.range 0 (List.length xs)) xs, VBits {n=64; v=Z.zero}))
 
