open Asl_utils

open AST
open Visitor
open Asl_visitor
open Symbolic
open Value

(* TODO: Central definition of prims in result + sanity test pass *)
let pure_prims =
  (List.map (fun f -> FIdent(f,0)) Value.prims_pure) @
  [
    FIdent("SignExtend",0);
    FIdent("ZeroExtend",0);
    FIdent("asr_bits",0);
    FIdent("lsr_bits",0);
    FIdent("lsl_bits",0);
    FIdent("slt_bits",0);
    FIdent("sle_bits",0);
  ]

let infer_type (e: expr): ty option =
  match e with
  | Expr_Slices(x, [Slice_LoWd(l,w)]) -> Some(Type_Bits(w))
  | Expr_TApply((FIdent(name, _) | Ident(name)), [], _) -> begin
    match name with
    | "eq_enum"            -> Some(type_bool)
    | "ne_enum"            -> Some(type_bool)
    | "eq_bool"            -> Some(type_bool)
    | "ne_bool"            -> Some(type_bool)
    | "and_bool"           -> Some(type_bool)
    | "or_bool"            -> Some(type_bool)
    | "equiv_bool"         -> Some(type_bool)
    | "not_bool"           -> Some(type_bool)
    | "eq_int"             -> Some(type_bool)
    | "ne_int"             -> Some(type_bool)
    | "le_int"             -> Some(type_bool)
    | "lt_int"             -> Some(type_bool)
    | "ge_int"             -> Some(type_bool)
    | "gt_int"             -> Some(type_bool)
    | "is_pow2_int"        -> Some(type_bool)
    | "neg_int"            -> Some(type_integer)
    | "add_int"            -> Some(type_integer)
    | "sub_int"            -> Some(type_integer)
    | "shl_int"            -> Some(type_integer)
    | "shr_int"            -> Some(type_integer)
    | "mul_int"            -> Some(type_integer)
    | "zdiv_int"           -> Some(type_integer)
    | "zrem_int"           -> Some(type_integer)
    | "fdiv_int"           -> Some(type_integer)
    | "frem_int"           -> Some(type_integer)
    | "mod_pow2_int"       -> Some(type_integer)
    | "align_int"          -> Some(type_integer)
    | "pow2_int"           -> Some(type_integer)
    | "pow_int_int"        -> Some(type_integer)
    | "eq_real"            -> Some(type_bool)
    | "ne_real"            -> Some(type_bool)
    | "le_real"            -> Some(type_bool)
    | "lt_real"            -> Some(type_bool)
    | "ge_real"            -> Some(type_bool)
    | "round_tozero_real"  -> Some(type_integer)
    | "round_down_real"    -> Some(type_integer)
    | "round_up_real"      -> Some(type_integer)
    | "in_mask"            -> Some(type_bool)
    | "notin_mask"         -> Some(type_bool)
    | "eq_str"             -> Some(type_bool)
    | "ne_str"             -> Some(type_bool)
    | "is_cunpred_exc"     -> Some(type_bool)
    | "is_exctaken_exc"    -> Some(type_bool)
    | "is_impdef_exc"      -> Some(type_bool)
    | "is_see_exc"         -> Some(type_bool)
    | "is_undefined_exc"   -> Some(type_bool)
    | "is_unpred_exc"      -> Some(type_bool)
    | "asl_file_open"      -> Some(type_integer)
    | "asl_file_getc"      -> Some(type_integer)
    | "cvt_bool_bv"        -> Some(Type_Bits(Expr_LitInt("1")))
    | "cvt_bv_bool"        -> Some(type_bool)
    | _ -> None
    end
  | Expr_TApply((FIdent(name, _) | Ident(name)), [Expr_LitInt(_) as num], _) -> begin
    match name with
    | "ram_read"           -> Some(Type_Bits(num))
    | "add_bits"           -> Some(Type_Bits(num))
    | "sub_bits"           -> Some(Type_Bits(num))
    | "mul_bits"           -> Some(Type_Bits(num))
    | "sdiv_bits"          -> Some(Type_Bits(num))
    | "and_bits"           -> Some(Type_Bits(num))
    | "or_bits"            -> Some(Type_Bits(num))
    | "eor_bits"           -> Some(Type_Bits(num))
    | "not_bits"           -> Some(Type_Bits(num))
    | "zeros_bits"         -> Some(Type_Bits(num))
    | "ones_bits"          -> Some(Type_Bits(num))
    | "replicate_bits"     -> Some(Type_Bits(num))
    | "append_bits"        -> Some(Type_Bits(num))
    | "cvt_int_bits"       -> Some(Type_Bits(num))
    | "LSL"                -> Some(Type_Bits(num))
    | "LSR"                -> Some(Type_Bits(num))
    | "ASR"                -> Some(Type_Bits(num))
    | "cvt_bits_uint"      -> Some(type_integer)
    | "cvt_bits_sint"      -> Some(type_integer)
    | "eq_bits"            -> Some(type_bool)
    | "ne_bits"            -> Some(type_bool)
    | "sle_bits"           -> Some(type_bool)
    | "slt_bits"           -> Some(type_bool)
    | _ -> None
    end
  | Expr_TApply((FIdent(name, _) | Ident(name)), [Expr_LitInt(v1) as num1; Expr_LitInt(v2) as num2], _) -> begin
    (* These are... dubious. None appear in value.ml, so they're all based on what "looks correct". *)
    match name with
    | "ZeroExtend"         -> Some(Type_Bits(num2))
    | "SignExtend"         -> Some(Type_Bits(num2))
    | "lsl_bits"           -> Some(Type_Bits(num1))
    | "lsr_bits"           -> Some(Type_Bits(num1))
    | "asl_bits"           -> Some(Type_Bits(num1))
    | "asr_bits"           -> Some(Type_Bits(num1))
    | "append_bits"        ->
      Some(Type_Bits(Expr_LitInt(string_of_int((int_of_string v1) + (int_of_string v2)))))
    | _ -> None
    end
  | _ -> None

(** Remove variables which are unused at the end of the statement list. *)
module RemoveUnused = struct
  let rec is_false = function
    | Expr_Var (Ident "FALSE") -> true
    | Expr_TApply (FIdent ("or_bool", 0), [], [a;b]) -> is_false a && is_false b
    | Expr_TApply (FIdent ("and_bool", 0), [], [a;b]) -> is_false a || is_false b
    | _ -> false

  let rec is_true = function
    | Expr_Var (Ident "TRUE") -> true
    | Expr_TApply (FIdent ("and_bool", 0), [], [a;b]) -> is_true a && is_true b
    | Expr_TApply (FIdent ("or_bool", 0), [], [a;b]) -> is_true a || is_true b
    | _ -> false

  let rec remove_unused (globals: IdentSet.t) xs = fst (remove_unused' globals IdentSet.empty xs)

  and remove_unused' globals (used: IdentSet.t) (xs: stmt list): (stmt list * IdentSet.t) =
    List.fold_right (fun stmt (acc, used) ->

      let pass = (acc, used)
      and emit (s: stmt) = (s::acc, IdentSet.union used (fv_stmt s))
      and halt (s: stmt) = ([stmt], IdentSet.empty)
      in

      match stmt with
      | Stmt_VarDeclsNoInit(ty, vs, loc) ->
        let vs' = List.filter (fun i -> IdentSet.mem i used) vs in
        (match vs' with
        | [] -> pass
        | _ -> emit (Stmt_VarDeclsNoInit(ty, vs', loc)))
      | Stmt_VarDecl(ty, v, i, loc) ->
        if IdentSet.mem v used
          then emit stmt
          else pass
      | Stmt_ConstDecl(ty, v, i, loc) ->
        if IdentSet.mem v used
          then emit stmt
          else pass
      | Stmt_Assign(le, r, loc) ->
        let lvs = assigned_vars_of_stmts [stmt] in
        if not (IdentSet.disjoint lvs used) || not (IdentSet.disjoint lvs globals)
          then emit stmt
          else pass

      (* Skip if structure if possible - often seen in decode tests *)
      | Stmt_If(c, tstmts, elsif, fstmts, loc) when is_true c ->
          let (tstmts',tused) = remove_unused' globals used tstmts in
          (tstmts'@acc,tused)

      | Stmt_If(c, tstmts, [], fstmts, loc) when is_false c ->
          let (fstmts',tused) = remove_unused' globals used fstmts in
          (fstmts'@acc,tused)

      | Stmt_If(c, tstmts, elsif, fstmts, loc) ->
        let (tstmts',tused) = remove_unused' globals used tstmts in
        let (fstmts',fused) = remove_unused' globals used fstmts in
        let elsif' = List.map
          (fun (S_Elsif_Cond (c,ss)) ->
            let (b, bused) = remove_unused' globals used ss in
            let bused = IdentSet.union bused (fv_expr c) in
            (S_Elsif_Cond (c,b), bused))
          elsif in
        let used = List.fold_right (fun (_,u) -> IdentSet.union u) elsif' (IdentSet.union tused fused) in
        let used = IdentSet.union used (fv_expr c) in
        (match (tstmts',fstmts',elsif') with
        | [], [], [] -> pass
        | _, _, _ -> (Stmt_If(c, tstmts', List.map fst elsif', fstmts', loc)::acc,used))

<<<<<<< HEAD
      | Stmt_Assert (c, _) when is_true c -> pass
=======
      | Stmt_For(var, start, dir, stop, body, loc) ->
          (* Assumes we have a non-zero loop, so things will be decled *)
          let rec loop used =
            let (body',used') = remove_unused' globals used body in
            if IdentSet.equal used used' then (body',used') else loop used'
          in
          let (body,used) = loop used in
          (Stmt_For(var, start, dir, stop, body, loc)::acc,used)
>>>>>>> eeb0ae82

      (* Unreachable points *)
      | Stmt_Assert (c, _) when is_false c -> halt stmt
      | Stmt_Throw _ -> halt stmt

      | x -> emit x

    ) xs ([], used)
end

<<<<<<< HEAD


(** Transforms setters using formal reference (in/out) parameters
    into functions returning modified versions of the reference parameters.
*)
module RefParams = struct

  (** Filters the given list of sformal, returning a list of
      (argument index, type, argument name) with only the ref params. *)
  let get_ref_params (xs: sformal list): (int * ty * ident) list =
    let xs = List.mapi (fun i x -> (i,x)) xs in
    List.filter_map
      (fun (n,f) ->
      match f with
      | Formal_InOut (t,i) -> Some (n,t,i)
      | _ -> None)
      xs

  (** Replaces all procedure returns in the given statement list
      with the given statement. *)
  let replace_returns ss s =
    let visit = object
      inherit Asl_visitor.nopAslVisitor
      method! vstmt =
        function
          | Stmt_ProcReturn _ -> ChangeTo [s]
        | Stmt_FunReturn _ -> failwith "unexpected function return in ref param conversion."
        | _ -> DoChildren
    end
    in
    Asl_visitor.visit_stmts visit ss

  (** Replaces setter declarations which use formal in-out parameters with
      functions which return their modified parameters.

      For example,

        Elem[bits(N) &vector, integer e] = bits(size) value
          ...
          return;

      is transformed to

        (bits(N)) Elem.read(bits(N) vector, integer e, bits(size) value)
          ...
          return (vector);


      *)
  class visit_decls = object
    inherit Asl_visitor.nopAslVisitor

    (* mapping of function identifiers to their (new) signature along with
       the indices of their. *)
    val mutable ref_params : (Tcheck.funtype * int list) Bindings.t = Bindings.empty

    method ref_params = ref_params

    method! vdecl (d: declaration): declaration visitAction =
      match d with
      | Decl_ArraySetterDefn (nm, args, vty, vnm, body, loc)->
        (match get_ref_params args with
        | [] -> DoChildren
        | refs ->
          (* indices, types, and identifiers for the ref params. *)
          let ns = List.map (fun (n,_,_) -> n) refs in
          let ts = List.map (fun (_,t,_) -> t) refs in
          let is = List.map (fun (_,_,i) -> i) refs in

          (* append setter value argument to formal argument list. *)
          let args' = List.map Tcheck.formal_of_sformal args @ [vty, vnm] in

          (* construct return expression to return modified ref vars. *)
          let vars = List.map (fun x -> Expr_Var x) is in
          let ret = Stmt_FunReturn (Expr_Tuple vars, loc) in
          let body' = replace_returns body ret in

          let rty = Type_Tuple ts in
          let funty = (nm, false, [], [], List.map arg_of_sformal args @ [(vty, vnm)], rty) in
          ref_params <- Bindings.add nm (funty,ns) ref_params;
          ChangeTo (Decl_FunDefn (rty, nm, args', body', loc))
        )
      | _ -> DoChildren
  end

  (** Replaces writes to the setters modified above to assign
      the return value back to the original variables.

      For example,

        Elem[vector, 2] = '1001';

      is transformed to

        vector = Elem.read(vector, 2, '1001');

      *)
  class visit_writes (ref_params: (Tcheck.funtype * int list) Bindings.t) = object
    inherit Asl_visitor.nopAslVisitor

    val mutable n = 0;

    method! vstmt (s: stmt): stmt list visitAction =
      singletonVisitAction @@ match s with
      | Stmt_Assign (LExpr_Write (setter, targs, args), r, loc) ->
        (match Bindings.find_opt setter ref_params with
        | None -> DoChildren
        | Some (_,ns) ->
          let refs = List.map (List.nth args) ns in
          (* Printf.printf "ref param: %s\n" (pp_expr a); *)

          let les = List.map Symbolic.expr_to_lexpr refs in
          let call = Expr_TApply (setter, targs, args @ [r]) in
          ChangeTo (Stmt_Assign (LExpr_Tuple les, call, loc))
        )
      (* case where a write expression is used within a tuple destructuring. *)
      | Stmt_Assign (LExpr_Tuple(LExpr_Write (setter, tes, es) :: rest), r, loc) ->
        (match Bindings.find_opt setter ref_params with
        | None -> DoChildren
        | Some ((nm, _, _, _, args, _),ns) ->

          n <- n + 1;
          (* create new variable to store value to be passed to setter. *)
          let rvar = Ident ("Write_" ^ pprint_ident (stripTag setter) ^ string_of_int n) in
          (* arguments to setter function appended with r-value. *)
          let es' = es @ [Expr_Var rvar] in

          (* infer value argument type of setter by substituting arguments into
             the last type argument. *)
          let subs = List.combine (List.map snd args) es' in
          let sub_bindings = Bindings.of_seq (List.to_seq subs) in
          let (vty,_) = List.hd (List.rev args) in
          let vty = subst_type sub_bindings vty in

          (* emit: vty rvar declaration *)
          let decl_var = Stmt_VarDeclsNoInit (vty, [rvar], loc) in
          (* emit: (rvar, ...) = r *)
          let assign_tuple = Stmt_Assign (LExpr_Tuple (LExpr_Var rvar :: rest), r, loc) in

          let refs = List.map (List.nth es') ns in
          let les = List.map Symbolic.expr_to_lexpr refs in
          let write_call = Expr_TApply (setter, tes, es') in
          (* emit: (refparams) = __write(es, rvar) *)
          let assign_write = Stmt_Assign (LExpr_Tuple les, write_call, loc) in

          let x = (Stmt_If (
            expr_true,
            [decl_var; assign_tuple; assign_write],
            [],
            [],
            loc)) in
          ChangeTo x
        )
      | _ -> DoChildren

    method! vlexpr le =
      match le with
      | LExpr_Write (nm, _, _) when Bindings.mem nm ref_params ->
        failwith @@ "unexpected write using parameters by reference: " ^ pp_lexpr le
      | _ -> DoChildren
  end

  let ref_param_conversion (ds: declaration list) =
    let v1 = new visit_decls in
    let ds = List.map (Asl_visitor.visit_decl (v1 :> Asl_visitor.aslVisitor)) ds in
    let v2 = new visit_writes (v1#ref_params) in
    let ds = List.map (Asl_visitor.visit_decl v2) ds in
    ds
    (* Tcheck.GlobalEnv.clear Tcheck.env0;
    Tcheck.tc_declarations false ds *)
end

=======
>>>>>>> eeb0ae82
module StatefulIntToBits = struct
  type interval = (Z.t * Z.t)
  type abs = (int * bool * interval)
  (* Track vars we change to bvs, ints we leave as ints *)
  type state = {
    changed: bool;
    vars: abs Bindings.t;
    ints: abs Bindings.t;
  }

  let next_pow_of_2 i =
    let bits = Z.numbits (Z.of_int (i - 1)) in
    let i2 = Z.to_int (Z.pow (Z.succ Z.one) bits) in
    i2

  (** Compute the bitvector width needed to represent an interval *)
  let width_of_interval  ?(force_signed=false) ((u,l): interval): int * bool =
    if not force_signed && Z.geq l Z.zero then
      let i = max (Z.log2up (Z.succ u)) 1 in
      let i2 = next_pow_of_2 i in
      (i2,false)
    else
      let u' = if Z.gt u Z.zero then 1 + (Z.log2up (Z.succ u)) else 1 in
      let l' = if Z.lt l Z.zero then 1 + (Z.log2up (Z.neg l)) else 1 in
      let i = max u' l' in
      let i2 = next_pow_of_2 i in
      (i2,true)

  (** Build an abstract point to represent a constant integer *)
  let abs_of_const (c: Z.t): abs =
    let i = (c,c) in
    let (w,s) = width_of_interval i in
    (w,s,i)

  (** Build an abstract point for all values possible in a bv of width w *)
  let abs_of_width (w: int): abs =
    let t = Z.succ (Z.one) in
    let u = Z.pred (Z.pow t (w - 1)) in
    let l = Z.neg (Z.pow t (w - 1)) in
    (w, true, (u,l))

  (** Build an abstract point for unsigned integer in signed representation *)
  let abs_of_uwidth (w: int): abs =
    let t = Z.succ (Z.one) in
    let u = Z.pred (Z.pow t w) in
    let l = Z.zero in
    (w, false, (u,l))

  let abs_of_interval (u: int) (l: int): abs =
    let i = (Z.of_int u, Z.of_int l) in
    let (w,s) = width_of_interval i in
    (w, s, i)

  (* Basic merge of abstract points *)
  let merge_abs ((lw,ls,(l1,l2)): abs) ((rw,rs,(r1,r2)): abs): abs =
    let s = ls || rs in
    let lw = if s && not ls then lw * 2 else lw in
    let rw = if s && not rs then rw * 2 else rw in
    (max lw rw,s,(Z.max r1 l1,Z.min r2 l2))

  (** Max and min of a list of integers *)
  let maxAll (z: Z.t list): Z.t =
    match z with
    | x::xs -> List.fold_left Z.max x xs
    | _ -> invalid_arg ""
  let minAll (z: Z.t list): Z.t =
    match z with
    | x::xs -> List.fold_left Z.min x xs
    | _ -> invalid_arg ""

  (** Brute force the bop and uop cases for range analysis *)
  let bopInterval ((l1,l2): interval) ((r1,r2): interval) (bop: Z.t -> Z.t -> Z.t) =
    (maxAll [bop l1 r1;bop l1 r2;bop l2 r1;bop l2 r2],
     minAll [bop l1 r1;bop l1 r2;bop l2 r1;bop l2 r2])
  let uopInterval ((l1,l2): interval) (uop: Z.t -> Z.t) =
    (maxAll [uop l1;uop l2],
     minAll [uop l1;uop l2])

  (** Preserve abstract points over bops and uops *)
  let abs_of_bop ((lw,ls,li): abs) ((rw,rs,ri): abs) (bop: Z.t -> Z.t -> Z.t): abs =
    let i = bopInterval li ri bop in
    let (iw,s) = width_of_interval ~force_signed:(ls||rs) i in
    let lw = if s && not ls then lw * 2 else lw in
    let rw = if s && not rs then rw * 2 else rw in
    let w = max (max lw rw) iw in
    (w,s,i)
  let abs_of_uop ((lw,ls,li): abs) (uop: Z.t -> Z.t): abs =
    let i = uopInterval li uop in
    let (iw,s) = width_of_interval ~force_signed:ls i in
    let lw = if s && not ls then lw * 2 else lw in
    let w = max lw iw in
    (w,s,i)

  (** Special case the range analysis for division, considering positive and negative denominators *)
  let abs_of_div (num: abs) ((dw,ds,(upper,lower)): abs): abs =
    let abs_of i = abs_of_bop num (dw,ds,i) Primops.prim_zdiv_int in
    let n_one = Z.neg (Z.one) in
    (* Consider ranges from upper to 1 and -1 to lower, excluding 0 *)
    let n_abs = abs_of (Z.min n_one upper, Z.min n_one lower) in
    let p_abs = abs_of (Z.max Z.one upper, Z.max Z.one lower) in
    (* Ignore abstract points that aren't in the denominator's range *)
    if Z.geq lower Z.zero then p_abs (* also captures (0,0) interval *)
    else if Z.leq upper Z.zero then n_abs
    else merge_abs n_abs p_abs

  let width (n,_,_) = n
  let signed (_,s,_) = s
  let interval (_,_,i) = i
  let lower (_,_,(_,l)) = l
  let upper (_,_,(u,_)) = u

  (** Convert abstract point width into exprs & symbols *)
  let expr_of_abs a =
    Expr_LitInt (string_of_int (width a))
  let sym_of_abs a: sym =
    sym_of_int (width a)

  (* Covert an expression and its abstract information to a signed representation *)
  let force_signed (e,old) =
    if signed old then (e,old)
    else
      let abs = (width old * 2, true, interval old) in
      (sym_zero_extend (width old) (width old) e, abs)

  (** Extend an expression coupled with its abstract information to a width *)
  let extend (abs) ((e,old) : sym * abs) =
    (* Only extending *)
    assert (width old <= width abs);
    (* Only going from unsigned to signed *)
    assert ((not (signed old)) || signed abs);
    if signed abs && not (signed old) then
      let e = sym_zero_extend (width old) (width old) e in
      let w = width old * 2 in
      if w = width abs then e
      else sym_sign_extend (width abs - w) w e
    else if width abs = width old then e
    else if not (signed abs) then sym_zero_extend (width abs - width old) (width old) e
    else sym_sign_extend (width abs - width old) (width old) e

  let is_power_of_2 n =
    n <> 0 && 0 = Int.logand n (n-1)

  let is_pos (_,abs) =
    let (_,l) = interval abs in
    Z.geq l Z.zero

  (** Integer variable reads that are successfully converted into
      bitvectors are wrapped in the following function call and
      subsequently unwrapped in a later pass.

      Variable reads that are not wrapped imply a integer variable
      use that this analysis fails to match. To remain compatible,
      these variable reads are subsequently converted back to integers. *)
  let wrapper_ident = FIdent ("StatefulIntToBit_wrapper", 0)

  let build_div x y =
      let wx = width (snd x) in
      let wy = width (snd y) in
      let abs = abs_of_div (snd x) (snd y) in
      let mgr = merge_abs (snd x) (snd y) in
      let base_div = sym_prim (FIdent ("sdiv_bits", 0)) [sym_of_abs mgr] [extend mgr x; extend mgr y] in
      if wy > wx then begin
        (base_div, abs)
      end
      else begin
        assert (width mgr = wx);
        if width abs = wx then begin
          (base_div, abs)
        end else begin
          let ex = extend abs in
          (* Test if denom is -1 *)
          let negone = VBits {n = wy ; v = Z.pred (Z.pow (Z.succ Z.one) wy)} in
          let den = sym_prim (FIdent ("eq_bits", 0)) [sym_of_abs (snd y)] [fst y; Val negone] in
          (* Test if num is INT_MIN *)
          let intmin = VBits {n = wx ; v = Z.pow (Z.succ Z.one) (wx - 1)} in
          let num = sym_prim (FIdent ("eq_bits", 0)) [sym_of_abs (snd x)] [fst x; Val intmin] in
          (* Overflow result *)
          let res = VBits {n = width abs; v = Z.pow (Z.succ Z.one) (wx - 1)} in
          let test = sym_prim (FIdent ("and_bool", 0)) [] [num;den] in
          (sym_prim (FIdent ("ite", 0)) [sym_of_abs abs] [test; Val res; ex (base_div,mgr)], abs)
        end
      end

  (** Covert an integer expression tree into a bitvector equivalent *)
  let rec bv_of_int_expr (st: state) (e: expr): (sym * abs) =
    match e with
    (* Directly translate integer constants into bitvector constants *)
    | Expr_LitInt n
    | Expr_LitHex n ->
        let n = Z.of_string (Value.drop_chars n ' ') in
        let w = abs_of_const n in
        let a = Z.extract n 0 (width w) in
        (sym_of_expr (Expr_LitBits (Z.format ("%0" ^ string_of_int (width w) ^ "b") a)),w)

    (* Assume variables have been declared at this point *)
    | Expr_Var i ->
        (match Bindings.find_opt i (st.vars) with
        | Some v -> (sym_prim wrapper_ident [] [Exp e], v)
        | _ ->
            match Bindings.find_opt i st.ints with
            | Some v ->
                let w = Expr_LitInt (string_of_int (width v)) in
                (Exp (Expr_TApply(FIdent ("cvt_int_bits", 0), [w], [Expr_Var i; w])), v)
            | _ ->
            failwith @@ "bv_of_int_expr: Unknown identifier: " ^ (pprint_ident i))

    | Expr_TApply (FIdent ("cvt_bits_uint", 0), [t], [e]) ->
        let n = int_of_expr t in
        let w = abs_of_uwidth n in
        (sym_of_expr e,w)
    | Expr_TApply (FIdent ("cvt_bits_sint", 0), [t], [e]) ->
        let n = int_of_expr t in
        let w = abs_of_width n in
        (sym_of_expr e,w)

    | Expr_TApply (FIdent ("add_int", 0), [], [x;y]) ->
        let x = bv_of_int_expr st x in
        let y = bv_of_int_expr st y in
        let w = abs_of_bop (snd x) (snd y) Primops.prim_add_int in
        let ex = extend w in
        let f = sym_prim (FIdent ("add_bits", 0)) [sym_of_abs w] [ex x;ex y] in
        (f,w)
    | Expr_TApply (FIdent ("sub_int", 0), [], [x;y]) ->
        let x = bv_of_int_expr st x in
        let y = bv_of_int_expr st y in
        let w = abs_of_bop (snd x) (snd y) Primops.prim_sub_int in
        let ex = extend w in
        let f = sym_prim (FIdent ("sub_bits", 0)) [sym_of_abs w] [ex x;ex y] in
        (f,w)
    | Expr_TApply (FIdent ("mul_int", 0), [], [x;y]) ->
        let x = bv_of_int_expr st x in
        let y = bv_of_int_expr st y in
        let w = abs_of_bop (snd x) (snd y) Primops.prim_mul_int in
        let ex = extend w in
        let f = sym_prim (FIdent ("mul_bits", 0)) [sym_of_abs w] [ex x;ex y] in
        (f,w)

    (* Interface only supports zero rounding division at present, force fdiv result to be positive *)
    | Expr_TApply (FIdent ("fdiv_int", 0), [], [x; y]) ->
        let x = force_signed (bv_of_int_expr st x) in
        let y = force_signed (bv_of_int_expr st y) in
        assert (is_pos x = is_pos y);
        build_div x y

    (* when the divisor is a power of 2, mod can be implemented by truncating. *)
    | Expr_TApply (FIdent ("frem_int", 0), [], [n;Expr_LitInt d]) when is_power_of_2 (int_of_string d) ->
        let digits = Z.log2 (Z.of_string d) in
        let n = bv_of_int_expr st n in
        if width (snd n) <= digits then n
        else
          let f = sym_slice Unknown (fst n) 0 digits in
          let w = abs_of_uwidth digits in
          (f,w)

    | Expr_TApply (FIdent ("neg_int", 0), [], [x]) ->
        let x = bv_of_int_expr st x in
        let w = abs_of_uop (snd x) Primops.prim_neg_int in
        let ex = extend w in
        let z = Val (VBits {v=Z.zero; n=width w}) in
        let f = sym_prim (FIdent ("sub_bits", 0)) [sym_of_abs w] [z; ex x] in
        (f,w)

    (* TODO: Somewhat haphazard translation from old approach *)
    | Expr_TApply (FIdent ("shl_int", 0), [], [x; y]) ->
        let x = bv_of_int_expr st x in
        let y = force_signed (bv_of_int_expr st y) in
        (match fst y with
        | Val (VBits bv) ->
            let yshift = Z.to_int (Primops.prim_cvt_bits_sint bv) in
            let size = width (snd x) + yshift in
            let abs = if signed (snd x) then abs_of_width size else abs_of_uwidth size in
            (sym_append_bits Unknown (width (snd x)) yshift (fst x) (sym_zeros yshift),abs)
        | _ ->
            let (u,_) = interval (snd y) in
            (* in worst case, could shift upper bound on y, adding y bits *)
            let size = width (snd x) + (Z.to_int (Z.max u Z.zero)) in
            let abs = if signed (snd x) then abs_of_width size else abs_of_uwidth size in
            let ex = extend abs in
            let f = sym_prim (FIdent ("lsl_bits", 0)) [sym_of_int size; sym_of_abs (snd y)] [ex x;fst y] in
            (f,abs)
        )

    (* TODO: Over-approximate range on result, could be a little closer *)
    | Expr_TApply (FIdent ("shr_int", 0), [], [x; y]) ->
        let x = force_signed (bv_of_int_expr st x) in
        let y = force_signed (bv_of_int_expr st y) in
        (sym_prim (FIdent ("asr_bits", 0)) [sym_of_abs (snd x); sym_of_abs (snd y)] [fst x;fst y],snd x)

    | Expr_TApply (FIdent ("round_tozero_real",0), [], [x]) ->
        bv_of_real_expr st x

    | _ -> failwith @@ "bv_of_int_expr: Unknown integer expression: " ^ (pp_expr e)

  and bv_of_real_expr (st: state) (e: expr): sym * abs =
    match e with
    | Expr_LitReal n ->
        (* Assume it can be parsed as an integer. TODO: Haven't actually got a bv rep. of a float *)
        bv_of_int_expr st (Expr_LitInt n)

    | Expr_TApply (FIdent ("divide_real",0), [], [x; y]) ->
        let x = force_signed (bv_of_real_expr st x) in
        let y = force_signed (bv_of_real_expr st y) in
        build_div x y

    | Expr_TApply (FIdent ("cvt_int_real", 0), [], [x]) ->
        bv_of_int_expr st x

    | _ -> failwith @@ "bv_of_real_expr: Unknown real expression: " ^ (pp_expr e)

  let bv_of_int_expr_opt (st: state) (e: expr): (sym * abs) option =
    try
      Some(bv_of_int_expr st e)
    with _ -> None

  (** AST traversal to identify the roots of int expr and convert them to bv *)
  class transform_int_expr (st) = object (self)
    inherit Asl_visitor.nopAslVisitor
    method! vexpr e =
      let e' = match e with
      (* Slice may take bitvector or integer as first argument, allow for failure in bv case *)
      (* TODO: Would prefer to type check x, rather than allowing for failure *)
      | Expr_Slices(x, [Slice_LoWd(Expr_LitInt l,Expr_LitInt w)]) ->
          let l = int_of_expr (Expr_LitInt l) in
          let w = int_of_expr (Expr_LitInt w) in
          (match bv_of_int_expr_opt st x with
          | Some (e,a) ->
              if width a = l + w && l = 0 then sym_expr e else
              let x = if width a <= l + w then extend (l+w,signed a,interval a) (e,a) else e in
              sym_expr @@ sym_slice Unknown x l w
          | None -> e)

      (* Other translation from int to bit *)
      | Expr_TApply (FIdent ("cvt_int_bits", 0), [t], [e;_]) ->
          let (e,a) = force_signed (bv_of_int_expr st e) in
          let w = int_of_expr t in
          if w < width a then
            sym_expr @@ sym_slice Unknown e 0 w
          else
            let abs = (int_of_expr t,true,(Z.zero,Z.zero)) in
            sym_expr @@ extend abs (e,a)

      | Expr_TApply (FIdent ("eq_int", 0), [], [x;y]) ->
<<<<<<< HEAD
          let x = bv_of_int_expr vars x in
          let y = bv_of_int_expr vars y in
          (* If y is strictly greater, must be false *)
          if Z.gt (lower (snd y)) (upper (snd x)) then expr_false
          (* If x is strictly greater, must be false *)
          else if Z.gt (lower (snd x)) (upper (snd y)) then expr_false
          else
            let w = merge_abs (snd x) (snd y) in
            let ex = extend w in
            sym_expr @@ sym_prim (FIdent ("eq_bits", 0)) [sym_of_abs w] [ex x; ex y]

      | Expr_TApply (FIdent ("ne_int", 0), [], [x;y]) ->
          let x = bv_of_int_expr vars x in
          let y = bv_of_int_expr vars y in
          (* If y is strictly greater, must be true *)
          if Z.gt (lower (snd y)) (upper (snd x)) then expr_true
          (* If x is strictly greater, must be true *)
          else if Z.gt (lower (snd x)) (upper (snd y)) then expr_true
          else
            let w = merge_abs (snd x) (snd y) in
            let ex = extend w in
            sym_expr @@ sym_prim (FIdent ("ne_bits", 0)) [sym_of_abs w] [ex x; ex y]
=======
          let x = bv_of_int_expr st x in
          let y = bv_of_int_expr st y in
          let w = merge_abs (snd x) (snd y) in
          let ex = extend w in
          sym_expr @@ sym_prim (FIdent ("eq_bits", 0)) [sym_of_abs w] [ex x; ex y]

      | Expr_TApply (FIdent ("ne_int", 0), [], [x;y]) ->
          let x = bv_of_int_expr st x in
          let y = bv_of_int_expr st y in
          let w = merge_abs (snd x) (snd y) in
          let ex = extend w in
          sym_expr @@ sym_prim (FIdent ("ne_bits", 0)) [sym_of_abs w] [ex x; ex y]
>>>>>>> eeb0ae82

      (* x >= y  iff  y <= x  iff  x - y >= 0*)
      | Expr_TApply (FIdent ("ge_int", 0), [], [x;y])
      | Expr_TApply (FIdent ("le_int", 0), [], [y;x]) ->
<<<<<<< HEAD
          let x = force_signed (bv_of_int_expr vars x) in
          let y = force_signed (bv_of_int_expr vars y) in
          (* if largest y is smaller or equal than smallest x, must be true *)
          if Z.leq (upper (snd y)) (lower (snd x)) then expr_true
          (* if smallest y is greater than largest x, must be false *)
          else if Z.gt (lower (snd y)) (upper (snd x)) then expr_false
          else
            let w = merge_abs (snd x) (snd y) in
            let ex x = sym_expr (extend w x) in
            expr_prim' "sle_bits" [expr_of_abs w] [ex y;ex x]
=======
          let x = force_signed (bv_of_int_expr st x) in
          let y = force_signed (bv_of_int_expr st y) in
          let w = merge_abs (snd x) (snd y) in
          let ex x = sym_expr (extend w x) in
          expr_prim' "sle_bits" [expr_of_abs w] [ex y;ex x]
>>>>>>> eeb0ae82

      (* x < y  iff  y > x  iff x - y < 0 *)
      | Expr_TApply (FIdent ("lt_int", 0), [], [x;y])
      | Expr_TApply (FIdent ("gt_int", 0), [], [y;x]) ->
<<<<<<< HEAD
          let x = force_signed (bv_of_int_expr vars x) in
          let y = force_signed (bv_of_int_expr vars y) in
          (* if largest y is smaller or equal than smallest x, must be true *)
          if Z.lt (upper (snd x)) (lower (snd y)) then expr_true
          (* if smallest y is greater than largest x, must be false *)
          else if Z.geq (lower (snd x)) (upper (snd y)) then expr_false
          else
            let w = merge_abs (snd x) (snd y) in
            let ex x = sym_expr (extend w x) in
            expr_prim' "slt_bits" [expr_of_abs w] [ex x;ex y]

      (* Translation from enum to bit *)
      | Expr_TApply (FIdent ("eq_enum", n), [], [x;y]) when n > 0 ->
          let x = bv_of_int_expr vars x in
          let y = bv_of_int_expr vars y in
          (* If y is strictly greater, must be false *)
          if Z.gt (lower (snd y)) (upper (snd x)) then expr_false
          (* If x is strictly greater, must be false *)
          else if Z.gt (lower (snd x)) (upper (snd y)) then expr_false
          else
            let w = merge_abs (snd x) (snd y) in
            let ex = extend w in
            (sym_expr @@ sym_prim (FIdent ("eq_bits", 0)) [sym_of_abs w] [ex x; ex y])

      | Expr_TApply (FIdent ("ne_enum", n), [], [x;y]) when n > 0 ->
          let x = bv_of_int_expr vars x in
          let y = bv_of_int_expr vars y in
          (* If y is strictly greater, must be true *)
          if Z.gt (lower (snd y)) (upper (snd x)) then expr_true
          (* If x is strictly greater, must be true *)
          else if Z.gt (lower (snd x)) (upper (snd y)) then expr_true
          else
            let w = merge_abs (snd x) (snd y) in
            let ex = extend w in
            (sym_expr @@ sym_prim (FIdent ("ne_bits", 0)) [sym_of_abs w] [ex x; ex y])
=======
          let x = force_signed (bv_of_int_expr st x) in
          let y = force_signed (bv_of_int_expr st y) in
          let w = merge_abs (snd x) (snd y) in
          let ex x = sym_expr (extend w x) in
          expr_prim' "slt_bits" [expr_of_abs w] [ex x;ex y]

      (* Translation from enum to bit *)
      | Expr_TApply (FIdent ("eq_enum", n), [], [x;y]) when n > 0 ->
          let x = bv_of_int_expr st x in
          let y = bv_of_int_expr st y in
          let w = merge_abs (snd x) (snd y) in
          let ex = extend w in
          (sym_expr @@ sym_prim (FIdent ("eq_bits", 0)) [sym_of_abs w] [ex x; ex y])

      | Expr_TApply (FIdent ("ne_enum", n), [], [x;y]) when n > 0 ->
          let x = bv_of_int_expr st x in
          let y = bv_of_int_expr st y in
          let w = merge_abs (snd x) (snd y) in
          let ex = extend w in
          (sym_expr @@ sym_prim (FIdent ("ne_bits", 0)) [sym_of_abs w] [ex x; ex y])
>>>>>>> eeb0ae82

      (* these functions take bits as first argument and integer as second. just coerce second to bits. *)
      (* TODO: primitive implementations of these expressions expect the shift amount to be signed,
               but a negative shift is invalid anyway. Can't it just be unsigned? *)
      | Expr_TApply (FIdent ("LSL", 0), [size], [x; n]) ->
          let (n,w) = force_signed (bv_of_int_expr st n) in
          expr_prim' "lsl_bits" [size; expr_of_abs w] [x;sym_expr n]
      | Expr_TApply (FIdent ("LSR", 0), [size], [x; n]) ->
          let (n,w) = force_signed (bv_of_int_expr st n) in
          expr_prim' "lsr_bits" [size; expr_of_abs w] [x;sym_expr n]
      | Expr_TApply (FIdent ("ASR", 0), [size], [x; n]) ->
          let (n,w) = force_signed (bv_of_int_expr st n) in
          expr_prim' "asr_bits" [size; expr_of_abs w] [x;sym_expr n]

      | e -> e
      in
      ChangeDoChildrenPost(e', fun e -> e)
  end

  (** Cleanup pass to remove wrapper and introduce necessary bit->int conversions *)
  class cleanup (vars) = object (self)
    inherit Asl_visitor.nopAslVisitor
    method! vexpr e =
      match e with
      | Expr_TApply (f, [], [e]) when f = wrapper_ident -> ChangeTo e
      | Expr_Var v ->
          (match Bindings.find_opt v vars with
          | Some w ->
              (*Printf.printf "transform_int_expr: Found root var: %s\n" (match v with Ident s -> s | _ -> "");*)
              let prim = if signed w then "cvt_bits_sint" else "cvt_bits_uint" in
              ChangeTo (expr_prim' prim [expr_of_abs w] [e])
          | None -> SkipChildren)
      | _ -> DoChildren
  end

  (** Get a variable's abstract rep with a default initial value *)
  let get_default (v: ident) (w: int option) (st: state): abs =
    match w, Bindings.find_opt v st.vars with
    | Some w, _ -> abs_of_uwidth w
    | _, Some (a,b,_) -> (a,b,(Z.zero,Z.zero))
    | _, _ -> abs_of_const Z.zero

  (** Declare a new variable with an initial abstract rep *)
  let assign (v: ident) (i: abs) (st: state): state =
    match Bindings.find_opt v st.vars with
    | Some j ->
        (* Entry doesn't change, nothing to do *)
        if i = j then st
        (* Same width and sign, but redecl resets range, not a real change *)
        else if width i = width j && signed i = signed j then {st with vars = Bindings.add v i st.vars}
        else
          (* Merge width and sign, but keep new range for range analysis *)
          let (w,s,_) = merge_abs i j in
          let m = (w,s,interval i) in
          {st with changed = true ; vars = Bindings.add v m st.vars}
    | None ->
        {st with changed = true ; vars = Bindings.add v i st.vars}

  (** Same as above, but keep as int TODO: This shouldn't be necessary, simplify in future. *)
  let assign_int (v: ident) (i: abs) (st: state): state =
    match Bindings.find_opt v st.ints with
    | Some j ->
        (* Entry doesn't change, nothing to do *)
        if i = j then st
        (* Same width and sign, but redecl resets range, not a real change *)
        else if width i = width j && signed i = signed j then {st with ints = Bindings.add v i st.ints}
        else
          (* Merge width and sign, but keep new range for range analysis *)
          let (w,s,_) = merge_abs i j in
          let m = (w,s,interval i) in

          {st with ints = Bindings.add v m st.ints}
    | None ->
        {st with changed = true ; ints = Bindings.add v i st.ints}

  (** Simple test of existence in state *)
  let tracked (v: ident) (st: state): bool =
    Bindings.mem v st.vars

  (** Merge two states at a control flow join *)
  let merge st1 st2 =
    { changed = st1.changed || st2.changed ;
      vars = Bindings.merge (fun k l r ->
      match l, r with
      | Some l, Some r -> Some (merge_abs l r)
      | Some l, None
      | None, Some l -> Some l
      | _, _ -> None) st1.vars st2.vars ;
    ints = Bindings.merge (fun k l r ->
      match l, r with
      | Some l, Some r -> Some (merge_abs l r)
      | Some l, None
      | None, Some l -> Some l
      | _, _ -> None) st1.ints st2.ints }

  (* Identify variable types to track, possibly with a minimum initial width for enums *)
  let capture_type enum_types ty: int option option =
    if ty = type_integer then Some None
    else match ty with
    | Type_Constructor i ->
        (match enum_types i with
        | Some w ->
            let w = next_pow_of_2 w in
            Some (Some w)
        | None -> None)
    | _ -> None

  (** Statement list walk to establish variable widths and visit all expressions *)
  (*
     TODO: This won't respect local scopes within If stmts
  *)
  let rec walk enum_types st (s: stmt list): (state * stmt list) =
    List.fold_left (fun (st,acc) stmt ->
      let v = new transform_int_expr st in
      match stmt with
      | Stmt_If (e, tstmts, [], fstmts, loc) -> (* Walk the If structure *)
          let e = visit_expr v e in
          let (t,tstmts) = walk enum_types st tstmts in
          let (f,fstmts) = walk enum_types st fstmts in
          (merge t f,acc@[Stmt_If(e, tstmts, [], fstmts, loc)])

      | Stmt_For (var, start, dir, stop, body, loc) ->
          (* Get loop bounds & setup interval for loop index *)
          let start' = Z.of_int (int_of_expr start) in
          let stop' = Z.of_int (int_of_expr stop) in
          let (w,s) = width_of_interval ~force_signed:true (Z.max start' stop',Z.min start' stop') in
          let abs v = (w,s,(v,v)) in

          (* Walk to unroll loop in abstract domain, maintain the final state
             along with the merge of all states at loop entry. *)
          let rec walks final acc n =
            let final = assign_int var (abs n) final in
            let (st,_) = walk enum_types final body in
            let next = (match dir with Direction_Up ->  Z.succ n | _ -> Z.pred n) in
            if n = stop' then (st,acc) else walks st (merge acc st) next
          in

          (* Run the walk, then transform the body given the most general loop entry state *)
          let (st,merged) = walks st st start' in
          let (_,body) = walk enum_types merged body in
          (st,acc@[Stmt_For(var,start,dir,stop,body,loc)])

      | _ -> (* Otherwise, we have no statement nesting *)
        let stmt = Asl_visitor.visit_stmt_single v stmt in
        let (st,stmt) = (match stmt with

        (* Match integer writes *)
        | Stmt_VarDeclsNoInit(t, [v], loc) ->
            (match capture_type enum_types t with
            | Some w ->
                let lhs = get_default v w st in
                let e = Stmt_VarDeclsNoInit (type_bits (string_of_int (width lhs)), [v], loc) in
                let st = assign v lhs st in
                (st,e)
            | None -> (st,stmt))
        | Stmt_ConstDecl(t, v, e, loc) ->
            (match capture_type enum_types t with
            | Some w ->
                let lhs = get_default v w st in
                let rhs = bv_of_int_expr st e in
                let w = merge_abs lhs (snd rhs) in
                let s = sym_expr (extend w rhs) in
                let s = Stmt_ConstDecl (type_bits (string_of_int (width w)), v, s, loc) in
                let st = assign v w st in
                (st,s)
            | None -> (st,stmt))
        | Stmt_VarDecl(t, v, e, loc) ->
            (match capture_type enum_types t with
            | Some w ->
                let lhs = get_default v w st in
                let rhs = bv_of_int_expr st e in
                let w = merge_abs lhs (snd rhs) in
                let s = sym_expr (extend w rhs) in
                let s = Stmt_VarDecl (type_bits (string_of_int (width w)), v, s, loc) in
                let st = assign v w st in
                (st,s)
            | None -> (st,stmt))
        | Stmt_Assign(LExpr_Var(v), e, loc) when tracked v st ->
            let lhs = get_default v None st in
            let rhs = bv_of_int_expr st e in
            let w = merge_abs lhs (snd rhs) in
            let s = sym_expr (extend w rhs) in
            let s = Stmt_Assign (LExpr_Var(v), s, loc) in
            let st = assign v w st in
            (st,s)

        (* Ignore all other stmts *)
        | Stmt_VarDeclsNoInit _
        | Stmt_Assign _
        | Stmt_Assert _
        | Stmt_Throw _
        | Stmt_TCall _ -> (st,stmt)
        | _ -> failwith "walk: invalid IR") in
        (st,acc@[stmt])
    ) (st,[]) s

  let rec fixedPoint (enum_types: ident -> int option) (vars: abs Bindings.t) (ints: abs Bindings.t)  (s: stmt list): stmt list =
    let st = { changed = false ; vars ; ints } in
    let (st',res) = walk enum_types st s in
    if st'.changed then fixedPoint enum_types st'.vars st'.ints s
    else Asl_visitor.visit_stmts (new cleanup vars) res

  let run (enum_types: ident -> int option) (s: stmt list): stmt list =
    fixedPoint enum_types Bindings.empty Bindings.empty s

end



(** Transforms expressions of integers into equivalent expressions over
    bit-vectors. *)
module IntToBits = struct
  type interval = (Z.t * Z.t)
  let empty_interval = (Z.zero, Z.minus_one)


  (** Returns the number of bits needed to represent n (where n >= 0),
      assuming the bits are interpreted as unsigned. *)
  let num_bits_unsigned n =
    assert (Z.geq n Z.zero);
    if Z.equal n Z.zero then
      0
    else
      Z.log2 n + 1

  (** Returns the number of bits needed to represent n, assuming
      the bits are interpreted as signed two's complement.  *)
  let num_bits_signed n =
    if Z.geq n Z.zero then
      (* non-negative n case is same as unsigned + 1 for sign bit. *)
      num_bits_unsigned n + 1
    else
      (* representing -1 requires representing |n|-1 in
         unsigned, then + 1 for sign bit. *)
      num_bits_unsigned (Z.sub (Z.abs n) Z.one) + 1

  (** Returns the number of (signed) bits needed to represent
      all numbers within (lo,hi) inclusive.  *)
  let size_of_interval (lo,hi) =
    assert (Z.leq lo hi);
    max (max (num_bits_signed lo) (num_bits_signed hi)) 1

  (** Returns the interval which is representable by the given number
      of two's complement bits.  *)
  let interval_of_size (n: int): interval =
    assert (n >= 1);
    let magnitude = Z.shift_left Z.one (n - 1) in
    (Z.neg magnitude, Z.sub magnitude Z.one)

  (** Removes all space characters from the given string. *)
  let drop_space x = Value.drop_chars x ' '

  (** Interprets a bit literal as a signed integer. *)
  let sint_of_bits x =
    let x = Value.drop_chars x ' ' in
    let len = String.length x in
    Z.signed_extract (Z.of_string_base 2 x) 0 len


  (** Returns the bit-width of the given expression.
      Requires expression to evaluate to a bit-vector type. *)
  let rec bits_size_of_expr (vars: ty Bindings.t) (e: expr): int =
    match e with
    | Expr_TApply (fn, tes, es) ->
      (match (fn, tes, es) with
      | FIdent ("cvt_bool_bv", 0), _, _ -> 1
      | FIdent ("add_bits", 0), [Expr_LitInt n], _
      | FIdent ("sub_bits", 0), [Expr_LitInt n], _
      | FIdent ("mul_bits", 0), [Expr_LitInt n], _
      | FIdent ("sdiv_bits", 0), [Expr_LitInt n], _
      | FIdent ("and_bits", 0), [Expr_LitInt n], _
      | FIdent ("or_bits", 0), [Expr_LitInt n], _
      | FIdent ("eor_bits", 0), [Expr_LitInt n], _
      | FIdent ("not_bits", 0), [Expr_LitInt n], _
      | FIdent ("zeros_bits", 0), [Expr_LitInt n], _
      | FIdent ("lsl_bits", 0), [Expr_LitInt n; _], _
      | FIdent ("lsr_bits", 0), [Expr_LitInt n; _], _
      | FIdent ("asr_bits", 0), [Expr_LitInt n; _], _
      | FIdent ("ones_bits", 0), [Expr_LitInt n], _ -> int_of_string n
      | FIdent ("append_bits", 0), [Expr_LitInt n; Expr_LitInt m], _ -> int_of_string n + int_of_string m
      | FIdent ("replicate_bits", 0), [Expr_LitInt n; Expr_LitInt m], _ -> int_of_string n * int_of_string m
      | FIdent ("ZeroExtend", 0), [_; Expr_LitInt m], _
      | FIdent ("SignExtend", 0), [_; Expr_LitInt m], _ -> int_of_string m
      | FIdent ("Elem.read", 0), [_; Expr_LitInt m], _ -> int_of_string m
      | FIdent ("Elem.set", 0), [Expr_LitInt v;_], _ -> int_of_string v
      | FIdent ("ite", 0), [Expr_LitInt n], _ -> int_of_string n
      | _ -> failwith @@ "bits_size_of_expr: unhandled " ^ pp_expr e
      )
    | Expr_Parens e -> bits_size_of_expr vars e
    | Expr_LitBits s -> String.length (drop_space s)
    | Expr_Slices (expr, slice_list) ->
      let wds = List.map (function | Slice_LoWd (_,Expr_LitInt n) -> int_of_string n | _ -> assert false) slice_list in
      List.fold_left (+) 0 wds
    | Expr_Var nm ->
      (match Bindings.find_opt nm vars with
      | Some (Type_Bits (Expr_LitInt n)) -> int_of_string n
      | Some (Type_Register (wd, _)) -> int_of_string wd
      | Some t ->
        failwith @@ "bits_size_of_expr: expected bits type but got " ^
        pp_type t ^ " for " ^ pp_expr e
      | None -> failwith @@ "bits_size_of_expr: no type known for " ^ pp_expr e
      )
    | _ -> failwith @@ "bits_size_of_expr: unhandled " ^ pp_expr e

  (** Returns the bit-width of the given value,
      and errors if the value is not a bit value. *)
  let bits_size_of_val (v: value): int =
    match v with
    | VBits {n=n; _} -> n
    | _ -> failwith @@ "bits_size_of_val: unhandled " ^ pp_value v

  (** Returns the bit-width of the given symbolic. *)
  let bits_size_of_sym ?(vars = Bindings.empty)= function
    | Val v -> bits_size_of_val v
    | Exp e -> bits_size_of_expr vars e

  (** Extends the given symbolic to the given size,
      treating it as a signed two's complement expression. *)
  let bits_sign_extend (size: int) (e: sym) =
    let old = bits_size_of_sym e in
    assert (old <= size);
    if old = size
      then e
      else (sym_sign_extend (size - old) old e)

  let bits_coerce_of_expr e =
    let e' =
      match e with
      | Expr_LitInt n
      | Expr_LitHex n ->
        let n' = Z.of_string (drop_space n) in
        let size = num_bits_signed n' in
        let a = Z.extract n' 0 size in
        (Expr_LitBits (Z.format ("%0" ^ string_of_int size ^ "b") a))
      | _ -> e
    in
    sym_of_expr e'

  (** Returns a symbolic bits expression of the given expression
      along with the bit width,
      including coercing integers to two's complement bits where
      needed. *)
  let bits_with_size_of_expr e =
    let e' = bits_coerce_of_expr e in
    e', bits_size_of_sym e'

  let is_power_of_2 n =
    n <> 0 && 0 = Int.logand n (n-1)

  (** Transform integer expressions into bit-vector expressions while
      maintaining precision by widening bit-vector sizes as operations
      are applied. *)
  class bits_coerce_widening = object (self)
    inherit Asl_visitor.nopAslVisitor

    val no_int_conversion = List.map (fun f -> FIdent (f, 0))
      []

    (** Visits an expression, coercing integer expressions into bit-vector
        operations.

        Bit-vectors generated by this conversion are in SIGNED two's complement.
        Each visit case assumes its sub-expressions have already been converted
        to signed bit-vectors.
    *)
    method! vexpr e =
      match e with

      | Expr_TApply (f, _, _) when (List.mem f no_int_conversion) ->
        SkipChildren

        (* match two function calls deep to find truncated division. *)
      | Expr_TApply (FIdent ("round_tozero_real",0), [],
          [Expr_TApply (FIdent ("divide_real",0), [], args)]) ->

        ChangeDoChildrenPost (Expr_Tuple args, fun e' ->
          match e' with
          | Expr_Tuple [x; y] ->
            let (x,xsize) = bits_with_size_of_expr x in
            let (y,ysize) = bits_with_size_of_expr y in
            let size = max xsize ysize + 1 in
            let ex = bits_sign_extend size in
            sym_expr @@ sym_prim (FIdent ("sdiv_bits", 0)) [sym_of_int size] [ex x; ex y]
          | _ -> failwith "expected tuple in round divide real case."
        )


      | Expr_TApply (fn, tes, es) ->
        ChangeDoChildrenPost (e, fun e' ->
          let unsupported () =
            failwith @@ "unsupported integer function: " ^ pp_expr e'
          in
          match e' with
          | Expr_TApply (FIdent ("cvt_bits_uint", 0), [t], [e]) ->
            sym_expr @@ sym_zero_extend 1 (int_of_expr t) (bits_coerce_of_expr e)
          | Expr_TApply (FIdent ("cvt_bits_sint", 0), [t], [e]) ->
            (* seemingly unnecessary slices allow inferring the size of 'e'.
               without this, it is impossible in some cases (e.g. if 'e' is a bare variable). *)
            sym_expr @@ sym_slice Unknown (bits_coerce_of_expr e) 0 (int_of_expr t)
          | Expr_TApply (FIdent ("cvt_int_bits", 0), [t], [e;_]) ->
            let e' = bits_coerce_of_expr e in
            sym_expr @@ bits_sign_extend (int_of_expr t) e'
          | Expr_TApply (FIdent ("add_int", 0), [], [x;y]) ->
            let (x,xsize) = bits_with_size_of_expr x in
            let (y,ysize) = bits_with_size_of_expr y in
            let size = max xsize ysize + 1 in
            let ex = bits_sign_extend size in
            (* Printf.printf "x %s\ny %s\n" (pp_expr x) (pp_expr y) ; *)
            sym_expr @@ sym_prim (FIdent ("add_bits", 0)) [sym_of_int size] [ex x;ex y]

          | Expr_TApply (FIdent ("sub_int", 0), [], [x;y]) ->
            let (x,xsize) = bits_with_size_of_expr x in
            let (y,ysize) = bits_with_size_of_expr y in
            let size = max xsize ysize + 1 in
            let ex = bits_sign_extend size in
            (* Printf.printf "x %s\ny %s\n" (pp_expr x) (pp_expr y) ; *)
            sym_expr @@ sym_prim (FIdent ("sub_bits", 0)) [sym_of_int size] [ex x; ex y]

          | Expr_TApply (FIdent ("eq_int", 0), [], [x;y]) ->
            let (x,xsize) = bits_with_size_of_expr x in
            let (y,ysize) = bits_with_size_of_expr y in
            let size = max xsize ysize in
            let ex = bits_sign_extend size in
            sym_expr @@ sym_prim (FIdent ("eq_bits", 0)) [sym_of_int size] [ex x; ex y]

          | Expr_TApply (FIdent ("ne_int", 0), [], [x;y]) ->
            let (x,xsize) = bits_with_size_of_expr x in
            let (y,ysize) = bits_with_size_of_expr y in
            let size = max xsize ysize in
            let ex = bits_sign_extend size in
            sym_expr @@ sym_prim (FIdent ("ne_bits", 0)) [sym_of_int size] [ex x; ex y]

          | Expr_TApply (FIdent ("mul_int", 0), [], [x;y]) ->
            let (x,xsize) = bits_with_size_of_expr x in
            let (y,ysize) = bits_with_size_of_expr y in
            let size = xsize + ysize in
            let ex = bits_sign_extend size in
            sym_expr @@ sym_prim (FIdent ("mul_bits", 0)) [sym_of_int size] [ex x; ex y]

            (* x >= y  iff  y <= x  iff  x - y >= 0*)
          | Expr_TApply (FIdent ("ge_int", 0), [], [x;y])
          | Expr_TApply (FIdent ("le_int", 0), [], [y;x]) ->
            let (x,xsize) = bits_with_size_of_expr x in
            let (y,ysize) = bits_with_size_of_expr y in
            let size = max xsize ysize in
            let ex x = sym_expr (bits_sign_extend size x) in
            expr_prim' "sle_bits" [expr_of_int size] [ex y;ex x]

            (* x < y  iff  y > x  iff x - y < 0 *)
          | Expr_TApply (FIdent ("lt_int", 0), [], [x;y])
          | Expr_TApply (FIdent ("gt_int", 0), [], [y;x]) ->
            let (x,xsize) = bits_with_size_of_expr x in
            let (y,ysize) = bits_with_size_of_expr y in
            let size = max xsize ysize in
            let ex x = sym_expr (bits_sign_extend size x) in
            expr_prim' "slt_bits" [expr_of_int size] [ex x;ex y]
          (* NOTE: sle_bits and slt_bits are signed less or equal,
             and signed less than.
             These are not primitive in ASL but are defined in BIL so
             we take advantage of them. *)

          | Expr_TApply (FIdent ("neg_int", 0), [], [x]) ->
            let (x,xsize) = bits_with_size_of_expr x in
            let size = xsize + 1 in
            let ex x = sym_expr (bits_sign_extend size x) in
            expr_prim' "neg_bits" [expr_of_int size] [ex x]

          | Expr_TApply (FIdent ("shl_int", 0), [], [x; y]) ->
            let (x,xsize) = bits_with_size_of_expr x in
            let (y,ysize) = bits_with_size_of_expr y in
            (* in worst case, could shift by 2^(ysize-1)-1 bits, assuming y >= 0. *)
            let size = xsize + Int.shift_left 2 (ysize - 1) - 1 in
            let ex x = sym_expr (bits_sign_extend size x) in
            (match y with
            | Val (VBits bv) ->
              (* if shift is statically known, simply append zeros. *)
              let yshift = Z.to_int (Primops.prim_cvt_bits_sint bv) in
              sym_expr @@ sym_append_bits Unknown xsize yshift x (sym_zeros yshift)
            | _ -> expr_prim' "lsl_bits" [expr_of_int size; expr_of_int ysize] [ex x;sym_expr y]
            )

          | Expr_TApply (FIdent ("shr_int", 0), [], [x; y]) ->
            let (x,xsize) = bits_with_size_of_expr x in
            let (y,ysize) = bits_with_size_of_expr y in
            let size = xsize in
            let ex x = sym_expr (bits_sign_extend size x) in
            expr_prim' "asr_bits" [expr_of_int size; expr_of_int ysize] [ex x;sym_expr y]

            (* these functions take bits as first argument and integer as second. just coerce second to bits. *)
          | Expr_TApply (FIdent ("LSL", 0), [size], [x; n]) ->
            let (n,nsize) = bits_with_size_of_expr n in
            expr_prim' "lsl_bits" [size; expr_of_int nsize] [x;sym_expr n]
          | Expr_TApply (FIdent ("LSR", 0), [size], [x; n]) ->
            let (n,nsize) = bits_with_size_of_expr n in
            expr_prim' "lsr_bits" [size; expr_of_int nsize] [x;sym_expr n]
          | Expr_TApply (FIdent ("ASR", 0), [size], [x; n]) ->
            let (n,nsize) = bits_with_size_of_expr n in
            expr_prim' "asr_bits" [size; expr_of_int nsize] [x;sym_expr n]

            (* when the divisor is a power of 2, mod can be implemented by truncating. *)
          | Expr_TApply (FIdent ("frem_int", 0), [], [n;Expr_LitInt d]) when is_power_of_2 (int_of_string d) ->
            let digits = Z.log2 (Z.of_string d) in
            let n,_ = bits_with_size_of_expr n in
            sym_expr @@ sym_zero_extend 1 digits (sym_slice Unknown n 0 digits)

            (* very carefully coerce a signed integer to a "real" by just using its signed representation *)
            (* this will only work for particular operations. *)
          | Expr_TApply (FIdent ("cvt_int_real", 0), [], [x]) ->
            x

          | Expr_TApply (FIdent (f, 0), _, _) when Utils.endswith f "_int" ->
            unsupported ()

          | _ -> e'
        )
    | _ -> DoChildren

  end

  (** A second transform pass which narrows bit-vector expressions which are
      later sliced, by considering the bits needed in that final slice. *)
  class bits_coerce_narrow = object (self)
    inherit Asl_visitor.nopAslVisitor

    val mutable var_types : ty Bindings.t = Bindings.empty;

    method! vstmt s =
      match s with
      | Stmt_ConstDecl(ty, nm, _, _) ->
          var_types <- Bindings.add nm ty var_types;
          DoChildren
      | Stmt_VarDecl(ty, nm, _, _) ->
          var_types <- Bindings.add nm ty var_types;
          DoChildren
      | Stmt_VarDeclsNoInit(ty, [nm], _) ->
          var_types <- Bindings.add nm ty var_types;
        DoChildren
      | _ -> DoChildren

    method! vexpr e =
      match e with
      | Expr_Slices(
          Expr_TApply (f, tes, es) as inner,
          [Slice_LoWd (Expr_LitInt lo, Expr_LitInt wd) as sl] ) ->

        let wd' = int_of_string lo + int_of_string wd in
        let narrow e =
          (* Printf.printf "slicing %s\n" (pp_expr e); *)
          let e' = sym_of_expr e in
          let size = bits_size_of_sym ~vars:var_types e' in
          let ext = wd' - size in
          (* if expression is shorter than slice, extend it as needed. *)
          let e' = if ext > 0 then (sym_sign_extend ext size e') else e' in
          if wd' <> size then
            sym_expr @@ sym_slice Unknown e' 0 wd'
          else
            e
        in
        let narrow_args () = Expr_TApply (f, [expr_of_int wd'], List.map narrow es) in

        (* for add and sub expressions, we only need the lowest n bits in order
           to have n bits of precision in the output. *)
        (match name_of_FIdent f with
        | "add_bits" -> ChangeDoChildrenPost (narrow_args (), fun x -> Expr_Slices (x, [sl]))
        | "sub_bits" -> ChangeDoChildrenPost (narrow_args (), fun x -> Expr_Slices (x, [sl]))
        | _ -> ChangeDoChildrenPost (narrow inner, fun x -> Expr_Slices (x, [sl]))
        )
      | _ -> DoChildren

  end

  let ints_to_bits xs =
    xs
    (*|> Asl_visitor.visit_stmts (new bits_coerce_widening)*)
    |> Asl_visitor.visit_stmts (new bits_coerce_narrow)

end

module CopyProp = struct
  type st = expr Bindings.t
  let debug_cp = false

  (* Extract an access chain for an expr or lexpr, stopping at symbolic indices *)
  let rec get_expr_ac (e: expr): (expr * access_chain list)  =
      match e with
      | Expr_Field (l, f) -> let (l',c) = get_expr_ac l in (l',c@[Field f])
      | Expr_Array (l, Expr_LitInt i) -> let (l',c) = get_expr_ac l in (l',c@[Index (VInt (Z.of_string i))])
      | _ -> (e, [])
  let rec get_lexpr_ac (le: lexpr): (lexpr * access_chain list)  =
    match le with
    | LExpr_Field (l, f) -> let (l',c) = get_lexpr_ac l in (l',c@[Field f])
    | LExpr_Array (l, Expr_LitInt i) -> let (l',c) = get_lexpr_ac l in (l',c@[Index (VInt (Z.of_string i))])
    | _ -> (le, [])

  (* Identify divergence on access paths to avoid clobbering *)
  let rec overlaps (p: 'a list) (l: 'a list): bool =
    match p, l with
    | x::xs, y::ys -> x = y && overlaps xs ys
    | _ -> true

  (* Clobber walk, determine if assigning to the lexpr may change the expression result *)
  class clobber_walk (cl: lexpr) = object (self)
    inherit nopAslVisitor
    val mutable clobbered = false
    method! vexpr expr =
      match expr with
      | Expr_Var _
      | Expr_Field _
      | Expr_Array _ ->
          let (lv,lc) = get_lexpr_ac cl in
          let (v,c) = get_expr_ac expr in
          (match lv, v with
          | LExpr_Var lv, Expr_Var v ->
              (* Clobber if they are the same base variables and lc is a prefix of c *)
              clobbered <- clobbered || (lv = v && overlaps lc c);
              SkipChildren
          | _ ->
              (* Overapprox if base of the operation is not known *)
              if debug_cp then Printf.printf "Copy-Prop over-approx. clobber: %s %s\n" (pp_expr expr) (pp_lexpr cl);
              clobbered <- true;
              SkipChildren)
      | _ -> DoChildren
    method result = clobbered
  end

  let clobber (le: lexpr) (e: expr): bool =
    let visitor = new clobber_walk le in
    let _ = visit_expr visitor e in
    visitor#result

  (* Load walk, identify if the expression is memory dependent *)
  class load_walk = object (self)
    inherit nopAslVisitor
    val mutable clobbered = false
    method! vexpr expr =
      match expr with
      | Expr_TApply (f,_,_) ->
          clobbered <- clobbered || (name_of_FIdent f = "Mem.read");
          DoChildren
      | _ -> DoChildren
    method result = clobbered
  end

  let load (e: expr): bool =
    let visitor = new load_walk in
    let _ = visit_expr visitor e in
    visitor#result

  let remove (i: ident) (copies: st): st =
    try
      Bindings.remove i copies
    with _ -> copies

  let removeAll (i: ident list) (copies: st): st =
    List.fold_right remove i copies

  let add (i: ident) (e: expr) (copies: st): st =
    Bindings.add i e copies

  let rec candidateExpr (e: expr): bool =
    match e with
    | Expr_Var v -> true
    | Expr_Field (e,_) -> candidateExpr e
    | Expr_Array (e,_) -> candidateExpr e
    | Expr_TApply (f,_,_) -> (name_of_FIdent f = "Mem.read")
    | _ -> false

  let candidateIdent (i: ident) =
    match i with
    | Ident s -> Str.string_match (Str.regexp "Exp") s 0
    | _ -> false

  let removeClobbers (le: lexpr) (copies: st): st =
    Bindings.filter (fun k e -> not (clobber le e) && not (clobber le (Expr_Var k))) copies

  let removeMemory (copies: st): st =
    Bindings.filter (fun k e -> not (load e)) copies

  let merge (l: st) (r: st): st =
    Bindings.merge (fun k l r -> match l, r with Some l,Some r -> if l = r then Some l else None | _ -> None) l r

  let rec copyProp' (xs: stmt list) (copies: st): (stmt list * st) =
    List.fold_left (fun (acc, copies) stmt ->
      match stmt with
      | Stmt_VarDeclsNoInit(ty, vs, loc) ->
          (* Clear any redefinitions *)
          (acc@[stmt], removeAll vs copies)

      | Stmt_ConstDecl(_, v, e, loc)
      | Stmt_VarDecl(_, v, e, loc) ->
          (* Introduce propagations for local decls *)
          let stmt = subst_stmt copies stmt in
          let e = subst_expr copies e in
          let copies = if candidateExpr e then add v e copies else remove v copies in
          (acc@[stmt], copies)

      | Stmt_Assign(le, e, loc) ->
          (* Remove all clobbers *)
          let stmt = subst_stmt copies stmt in
          let copies = removeClobbers le copies in
          let copies = (match le with
          | LExpr_Var(i) -> remove i copies
          | _ -> copies ) in
          (acc@[stmt], copies)

      | Stmt_If (e, tstmts, [], fstmts, loc) ->
          (* Merge if result *)
          let e = subst_expr copies e in
          let (tstmts, tcopies) = copyProp' tstmts copies in
          let (fstmts, fcopies) = copyProp' fstmts copies in
          (acc@[Stmt_If (e, tstmts, [], fstmts, loc)], merge tcopies fcopies)

<<<<<<< HEAD
      | Stmt_Throw _
      | Stmt_Assert _  ->
=======
      (* Don't copy prop across loop (although we probably could) *)
      | Stmt_For (var, start, dir, stop, body, loc) ->
          let (body, _) = copyProp' body Bindings.empty in
          (acc@[Stmt_For (var, start, dir, stop, body, loc)], Bindings.empty)

      | Stmt_Assert (_, _)  ->
>>>>>>> eeb0ae82
          (* Statements that shouldn't clobber *)
          (acc@[subst_stmt copies stmt], copies)

      | Stmt_TCall (FIdent("Mem.set", 0), _, _, _) ->
          (acc@[subst_stmt copies stmt], removeMemory copies)

      | Stmt_TCall (FIdent("AtomicStart", 0), _, _, _)
      | Stmt_TCall (FIdent("AtomicEnd", 0), _, _, _) ->
          (acc@[stmt],removeMemory copies)

      | _ ->
          (* Over-approximate all other situations for soundness *)
          if debug_cp then Printf.printf "Over-approx: %s\n" (pp_stmt stmt);
          (acc@[stmt],Bindings.empty))
    ([], copies) xs

  let copyProp (xs: stmt list): stmt list =
    let (acc, _) = copyProp' xs Bindings.empty in
    acc

end

module RedundantSlice = struct

  let non_const e =
    match  e with
    | Expr_LitInt _ -> false
    | Expr_LitHex _ -> false
    | _ -> true

  let option_or x y =
    match x with
    | Some x' -> Some x'
    | None -> y

  let width_of_slice (slice : slice) : int =
    match slice with
    | Slice_LoWd (lo, wd) -> int_of_expr wd
    | Slice_HiLo (hi, lo) -> int_of_expr hi - int_of_expr lo + 1
    | Slice_Single _ -> 1

  let width_of_slices slices = List.fold_left (+) 0 (List.map width_of_slice slices)

  let bits_type_of_reg_type = function
    | Type_Register (wd, _) -> Type_Bits (Expr_LitInt wd)
    | x -> x

  type ty_option = Just of ty | Clobbered

  class expression_walk (vartypes: ty Bindings.t) = object (self)
    inherit Asl_visitor.nopAslVisitor

    (** map of variable name to type.
      a value of "Clobbered" means that variable is declared multiple times with different types
      and we should not remove any of its slices. *)
    val mutable lvartypes : ty_option Bindings.t = Bindings.empty;

    method update_lvar_types (s: stmt): unit =
      match s with
      | Stmt_VarDecl(ty,id,_,l)
      | Stmt_ConstDecl(ty,id,_,l) ->
        (match Bindings.find_opt id lvartypes with
        | Some (Just ty') -> if ty = ty' then () else lvartypes <- Bindings.add id (Clobbered) lvartypes
        | Some (Clobbered) -> ()
        | None -> lvartypes <- Bindings.add id (Just ty) lvartypes)
      | Stmt_VarDeclsNoInit(ty,ids,l) ->
        List.iter (fun id -> self#update_lvar_types (Stmt_VarDecl(ty,id,Expr_LitInt("ignored"),l))) ids
      | _ -> ()

    method var_type (id: ident): ty option =
      Option.map bits_type_of_reg_type
        (match Bindings.find_opt id lvartypes with
        | Some (Just x) -> Some x
        | _ -> Bindings.find_opt id vartypes)

    method var_type' (e: expr): ty option =
      match e with
      | Expr_Var id -> self#var_type id
      | _ -> None

    method array_val_type (id: ident): ty option =
      match self#var_type id with
      | Some (Type_Array(_ix,ty)) -> Some ty
      | _ -> None

    method! vstmt (s: stmt): stmt list visitAction =
      singletonVisitAction @@ ChangeDoChildrenPost(s, fun s -> self#update_lvar_types s; s)

    method! vexpr (e: expr): expr visitAction =
      ChangeDoChildrenPost(e, fun e ->
      match e with
      (* Last chance to convert dynamic slices into shift & static slice *)
      | Expr_Slices(x, [Slice_LoWd(l,w)]) when non_const l ->
          (match option_or (infer_type x) (self#var_type' x) with
          | Some (Type_Bits xw) ->
              let e = Expr_TApply (FIdent ("LSR", 0), [xw], [x; l]) in
              Expr_Slices(e, [Slice_LoWd (Expr_LitInt "0", w)])
          | _ -> e)
      | Expr_Slices(e', [Slice_LoWd (Expr_LitInt "0", wd)]) ->
          let try_match (opt: ty option): expr =
            match opt with
            | Some(Type_Bits(num)) when num = wd -> e'
            | _ -> e
          in
          (match e' with
          (* note: no fall-through from var_type case to infer_type case,
             but infer_type only works for builtins anyway. *)
          | Expr_Var id -> try_match (self#var_type id)
          | Expr_Array (Expr_Var id, _) -> try_match (self#array_val_type id)
          | _ -> try_match (infer_type e'))
      | _ -> e)
  end

  let do_transform (vartypes: ty Bindings.t) (xs: stmt list): stmt list =
    Asl_visitor.visit_stmts (new expression_walk(vartypes)) xs

end


module CommonSubExprElim = struct
  (* Basic common sub-expression elimination.
     (Theoretical) Pitfalls:
     - Type inference of our factorised subexpressions isn't great. See large match statement in infer_cse_expr_type
     - We only attempt to eliminate TApplys. TApplys are our "primitive functions" and are the
        main goal of this transform but we could also eliminate many other things.
  *)
  exception CSEError of string

  class gather_expressions = object
    inherit Asl_visitor.nopAslVisitor

    val mutable exprs: expr list = ([]: expr list);
    val mutable cand_exprs: expr list = ([]: expr list);

    (* Doubt this will work with loops, skip them for now *)
    method! vstmt s =
      match s with
      | Stmt_For _ -> SkipChildren
      | _ -> DoChildren

    method! vexpr (e: expr): expr visitAction =
      let () = match e with
      (* For now, only gather TApply's that we've seen more than once
         See eval_prim in value.ml for the list of what that covers. *)
      | Expr_TApply(f,_,_) when List.mem f pure_prims ->
          (match infer_type e with
          | Some (Type_Bits _) ->
              if (List.mem e cand_exprs) && not (List.mem e exprs) then
                exprs <- e :: exprs
              else cand_exprs <- e :: cand_exprs;
          | _ -> ())
      | _ ->
        ()
      in
      DoChildren

    method get_info: expr list =
      exprs
  end

  class replace_all_instances = object
    inherit Asl_visitor.nopAslVisitor

    val mutable candidates: (expr * ident) list = []
    val mutable do_replace: bool = true

    method! vexpr (e: expr): expr visitAction =
      let valid_replacement (e: expr): ident option =
        let found = List.filter (fun a -> fst a = e) candidates in
        if List.length found = 1 then
          Some (snd (List.nth found 0))
        else
          None
      in

      let result = match (valid_replacement e) with
      | Some i ->
        if do_replace then ChangeTo(Expr_Var(i)) else DoChildren
      | None ->
        DoChildren
      in
      result

    method! vstmt (s: stmt): stmt list visitAction =
      let () = match s with
      | Stmt_ConstDecl(_, Ident(n), _, Unknown) when (Str.string_match (Str.regexp "Cse") n 0) ->
        do_replace <- false
      | _ ->
        do_replace <- true
      in DoChildren

    method add (name: ident) (value: expr) =
      candidates <- (value, name)::candidates
  end

  let infer_cse_expr_type (e: expr): ty =
    match infer_type e with
    | Some t -> t
    | None -> raise (CSEError ("Can't infer type of strange expr: " ^ (pp_expr e)))

  let insert_into_stmts (xs: stmt list) (x: stmt): (stmt list) =
    let rec move_after_stmts (head: stmt list) (tail: stmt list) (targets: IdentSet.t) (found: IdentSet.t) =
      if IdentSet.subset targets found then
        (head, tail)
      else
        match tail with
          | [] -> raise (CSEError "Couldn't find all vars from CSE target!")
          | next::all ->
            (* "find" the sets of free variables *and* the sets of assigned variables.
               theoretically assigned should be enough but i'm not sure if we might have the case
               where we want to eliminate an expression that directly uses registers, which aren't assigned *)
            let newfound = IdentSet.union found (IdentSet.union (assigned_vars_of_stmts [next]) (fv_stmt next)) in
            move_after_stmts (head @ [next]) all targets newfound
    in

    let targets = IdentSet.filter (fun a ->
      match a with
      | Ident(s) ->
        (* make sure we're not looking for the actual name of our CSE value *)
        not (Str.string_match (Str.regexp "Cse") s 0)
      | _ -> false
    ) (fv_stmt x) in
    let lists = move_after_stmts [] xs targets (IdentSet.empty) in

    (fst lists) @ [x] @ (snd lists)

  let apply_knowledge (xs: stmt list) (knowledge: expr list) (repl): (stmt list) =
    let rec add_exprs_num (xs: stmt list) (k: expr list) (id: int) =
      match k with
      | [] -> xs
      | head::tail ->
        let new_var_name = "Cse" ^ string_of_int id ^ "__5" in
        (* It would be nice to infer the type of the new CSE value *)
        let new_stmt = Stmt_ConstDecl(infer_cse_expr_type head, Ident(new_var_name), head, Unknown) in

        let () = repl#add (Ident(new_var_name)) head in
        (* Do replacement in our remaining eliminate-able expressions
           to ensure that they will continue to match correctly *)
        add_exprs_num (insert_into_stmts xs new_stmt) (visit_exprs repl tail) (id+1)
    in
    add_exprs_num xs knowledge 0

  let rec gain_info_pass (xs: stmt list) (knowledge: expr list) (n: int): (expr list) =
    if (n >= List.length xs) then knowledge else (
      gain_info_pass xs knowledge (n+1)
    )

  let do_transform (xs: stmt list): stmt list =
    let expression_visitor = new gather_expressions in
    let expression_replacer = new replace_all_instances in

    let xs = visit_stmts expression_visitor xs in
    let xs = apply_knowledge xs expression_visitor#get_info expression_replacer in
    let xs = visit_stmts expression_replacer xs in
    xs
end

(* A brute force match for total value mappings, implemented as a series of chained ifs *)
module CaseSimp = struct
  module StringMap = Map.Make(String);;

  (* Match a 'X = BV_CONSTANT' comparison, returning X and BV_CONSTANT *)
  let valid_guard e =
    match e with
    | Expr_TApply (FIdent ("eq_bits", 0), [Expr_LitInt w], [x; Expr_LitBits b]) ->
        Some (int_of_string w, x, b)
    | _ -> None

  (* Match a 'R := BV_CONSTANT' statement, returning R and BV_CONSTANT *)
  let valid_body b =
    match b with
    | Stmt_Assign (LExpr_Var r, Expr_LitBits c, _) ->
        let w = String.length c in
        Some(r, c, w)
    | _ -> None

  (* Match a chain of 'if X = BV_CONSTANT then R := BV_CONSTANT else if ... else assert FALSE'
     given specific X and R expressions, returning a map from test values to assigned values *)
  let rec match_inner stmt x r =
    match stmt with
    | Stmt_If (e, [c], [], [f], _) ->
        (match valid_guard e, valid_body c, match_inner f x r with
        | Some (w, x', b), Some (r', c, w'), Some res when x' = x && r = r' -> Some (StringMap.add b c res)
        | _ -> None)
    | Stmt_Assert (Expr_Var(Ident "FALSE"), _) -> Some StringMap.empty
    | Stmt_Throw _ -> Some StringMap.empty
    | _ -> None

  (* Match a chain of 'if X = BV_CONSTANT then R := BV_CONSTANT else if ... else assert FALSE',
     returning X, R and a map from test values to assigned values *)
  let match_outer stmt =
    match stmt with
    | Stmt_If (e, [t], [], [f], loc) ->
        (match valid_guard e, valid_body t with
        | Some (w, x, b), Some (r, c, w') ->
            (match match_inner f x r with
            | Some res -> Some (x, r, w, w', loc, StringMap.add b c res)
            | _ -> None)
        | _ -> None)
    | _ -> None

  (* Mapping is total if there is an entry for all possible bv values *)
  let is_total w res = Z.to_int (Z.shift_left Z.one w) = (StringMap.cardinal res)

  (* Guesses for the possible mapping from key to value. This is incredibly dumb. *)
  let fn_guess = [
    (fun x y -> x = y),
    (fun r x _ _ loc -> Stmt_Assign(LExpr_Var r, x, loc));
    (fun x y ->
      let diff = String.length y - String.length x in
      if diff > 0 then (String.concat "" (List.init diff (fun _ -> "0"))) ^ x = y
      else false),
    (fun r x w w' loc ->
      let nw = expr_of_int w' in
      Stmt_Assign(LExpr_Var r, expr_prim' "ZeroExtend" [expr_of_int w; nw] [x; nw], loc));
  ]

  class visit_if = object
    inherit Asl_visitor.nopAslVisitor

    (* Assumes x is pure, as it is referenced within a branch condition *)
    method! vstmt (s: stmt): stmt list visitAction =
      match match_outer s with
      | Some (x, r, w, w', loc, res) when is_total w res ->
          (match List.find_opt (fun (test,_) -> StringMap.for_all test res) fn_guess with
<<<<<<< HEAD
          | Some (_,fn) -> ChangeTo [fn r x w loc]
=======
          | Some (_,fn) -> ChangeTo [fn r x w w' loc]
>>>>>>> eeb0ae82
          | _ -> DoChildren)
      | _ -> DoChildren

  end

  let do_transform (xs: stmt list): stmt list =
    let stmt_visitor = new visit_if in
    let xs = visit_stmts stmt_visitor xs in
    xs
end

(* Rewrite expressions with temporary dynamic width bitvectors into equivalent versions with only static bitvectors *)
module RemoveTempBVs = struct

  class expr_walker debug = object
    inherit Asl_visitor.nopAslVisitor
    method !vslice s =
      match s with
      | Slice_HiLo(Expr_TApply(FIdent("add_int", 0), [], [a;Expr_LitInt b]),lo) when a = lo ->
          ChangeTo( Slice_LoWd(lo, Expr_LitInt (string_of_int (int_of_string b + 1))) )
      | _ -> DoChildren
    method !vexpr e =
      match e with
      | Expr_TApply (FIdent("ZeroExtend", 0), [m;Expr_LitInt n], (Expr_TApply(FIdent("Ones", 0), [zw], ones)::xs)) ->
          let ne = Expr_TApply (FIdent("LSR", 0), [Expr_LitInt n], [Expr_TApply(FIdent("Ones", 0), [Expr_LitInt n], [Expr_LitInt n]);
            Expr_TApply (FIdent ("sub_int", 0), [], [Expr_LitInt n; m])]) in
          if debug then Printf.printf "RemoveTempBVs: Changing '%s' to '%s'\n" (pp_expr e) (pp_expr ne);
          ChangeDoChildrenPost(ne, fun e -> e)
      | _ -> DoChildren
  end

  let do_transform debug (xs: stmt list): stmt list =
    let visitor = new expr_walker debug in
    visit_stmts visitor xs

end

module RemoveRegisters = struct

  class type_walker = object
    inherit Asl_visitor.nopAslVisitor
    method !vtype t =
      match t with
      | Type_Register(w,_) -> ChangeTo (Type_Bits (Expr_LitInt w))
      | _ -> DoChildren
  end

  let run =
    let v = new type_walker in
    visit_stmts v

end

(* Turn an append of zeroes into a zero extend *)
module AppendZeros = struct
  class expr_walker = object
    inherit Asl_visitor.nopAslVisitor
    method !vexpr e =
      match e with
      | Expr_TApply(FIdent("append_bits", 0), [Expr_LitInt wl;Expr_LitInt wr], [Expr_LitBits l; r])
          when String.for_all (fun i -> i = '0') l ->
            let nw = Expr_LitInt (Z.to_string (Z.add (Z.of_string wl) (Z.of_string wr))) in
            let e = Expr_TApply (FIdent("ZeroExtend", 0), [Expr_LitInt wr; nw], [r; nw]) in
            ChangeDoChildrenPost(e, fun e -> e)
      | _ -> DoChildren
  end
  let run =
    let v = new expr_walker in
    visit_stmts v
end

module type ScopedBindings = sig
    type 'elt t = 'elt Bindings.t Stack.t

    val push_scope : 'elt t  -> unit -> unit
    val pop_scope : 'elt t  -> unit -> unit
    val add_bind : 'elt t  -> ident -> 'elt -> unit
    val find_binding : 'elt t -> ident -> 'elt option
    val current_scope_bindings : 'elt t -> 'elt Bindings.t
    val init: unit -> 'elt t  
end

module ScopedBindings : ScopedBindings = struct
  type 'elt t = 'elt Bindings.t Stack.t
  let push_scope (b:'elt t) (_:unit) : unit = Stack.push (Bindings.empty) b
  let pop_scope (b:'elt t) (_:unit) : unit = Stack.pop_opt b |> ignore
  let add_bind (b:'elt t) k v : unit = Stack.push (Bindings.add k v (Stack.pop b)) b
  let find_binding (b:'elt t) (i) : 'a option = Seq.find_map (fun s -> Bindings.find_opt i s) (Stack.to_seq b)
  let init (u:unit) : 'elt t = let s = Stack.create () in Stack.push (Bindings.empty) s; s


<<<<<<< HEAD
=======

>>>>>>> eeb0ae82
  (** returns a flattened view of bindings accessible from the current (innermost) scope. *)
  let current_scope_bindings (b:'elt t) : 'elt Bindings.t =
    (* inner bindings shadow outer bindings. *)
    let join = Bindings.union (fun _ inner _outer -> Some inner) in
    Seq.fold_left join Bindings.empty (Stack.to_seq b)
end

module FixRedefinitions = struct
  type var_t = {name: ident ; index: int}

  let ident_for_v (e: var_t) : ident =
    if e.index = 0 then e.name else
    match e.name with
    | Ident s -> Ident (s ^ "_" ^ (string_of_int e.index))
    | FIdent (s, i) -> FIdent ((s ^ "_" ^ (string_of_int e.index), i))

  open ScopedBindings

  class redef_renamer (globals) = object(this)
    inherit Asl_visitor.nopAslVisitor

    val mutable seen = Bindings.empty
    val scoped_bindings : var_t ScopedBindings.t =
      let s = Stack.create () in
      Stack.push (Bindings.empty) s ; s
    val mutable global_bindings : var_t Bindings.t =
      Bindings.empty

    method push_scope (_:unit) : unit = push_scope scoped_bindings ()
    method pop_scope (_:unit) : unit = pop_scope scoped_bindings ()
    method add_bind (n: var_t) : unit = add_bind scoped_bindings n.name n
    method existing_binding (i: ident) : var_t option = find_binding scoped_bindings i
    method global_binding (i: ident) : var_t option = Bindings.find_opt i global_bindings

    method incr_binding (i: ident) : var_t =
      let v = this#global_binding i in
      let r = (match v with
      | Some b -> {b with index = b.index + 1}
      | None -> {name=i; index=0}) in
      global_bindings <- Bindings.add i r global_bindings;
      r

    method! vstmt s =
      singletonVisitAction @@ match s with
        | Stmt_VarDeclsNoInit(ty, vs, loc) ->
            let ns = List.map this#incr_binding vs in
            List.iter this#add_bind ns; DoChildren
        | Stmt_VarDecl(ty, v, i, loc) ->
            let b = this#incr_binding v in
            this#add_bind b; DoChildren
        | Stmt_ConstDecl(ty, v, i, loc) ->
            let b = this#incr_binding v in
            this#add_bind b; DoChildren
        | Stmt_If (c, t, els, e, loc) ->
            let c'   = visit_expr this c in
            this#push_scope () ;
            let t'   = visit_stmts this t in
            this#pop_scope (); this#push_scope () ;
            let els' = mapNoCopy (visit_s_elsif this ) els in
            this#pop_scope (); this#push_scope () ;
            let e'   = visit_stmts this e in
            this#pop_scope ();
            ChangeTo (Stmt_If (c', t', els', e', loc))
        | Stmt_For (var, start, dir, stop, body, loc) ->
            let start' = visit_expr this start in
            let stop' = visit_expr this stop in
            this#push_scope ();
            let v = this#incr_binding var in
            this#add_bind v;
            let body' = visit_stmts this body in
            this#pop_scope ();
            ChangeTo (Stmt_For (ident_for_v v, start', dir, stop', body', loc))
        (* Statements with child scopes that shouldn't appear towards the end of transform pipeline *)
        | Stmt_Case _ -> failwith "(FixRedefinitions) case not expected"
        | Stmt_While _ -> failwith "(FixRedefinitions) while not expected"
        | Stmt_Repeat _ -> failwith "(FixRedefinitions) repeat not expected"
        | Stmt_Try _ -> failwith "(FixRedefinitions) try not expected"
        | _ -> DoChildren

    method! vlvar e =
       (match (this#existing_binding e) with
          | Some e -> ChangeTo (ident_for_v e)
          | None -> SkipChildren)

    method! vvar e =
       (match (this#existing_binding e) with
          | Some e -> ChangeTo (ident_for_v e)
          | None -> SkipChildren)
    end

  let run (g: IdentSet.t) (s:stmt list) : stmt list =
    let v = new redef_renamer g in
    visit_stmts v s
end

<<<<<<< HEAD
(* Ensure the program does not write or read a set of variables and fields.
   Assumes all record accesses are fully flattened and no name collisions between
   variable names and field accesses with '.' concatenation.
   Reads and writes to unsupported variables are reduced to throws.
   A set of variables and fields can be additionally nominated to be silently ignored,
   such that their updates are removed, however, their reads will still become throws.
   *)
module UnsupportedVariables = struct
  type state = {
    unsupported: IdentSet.t;
    ignored: IdentSet.t;
    debug: bool;
  }

  let throw loc = Stmt_Throw(Ident ("UNSUPPORTED"), loc)

  let concat_ident a b =
    match a, b with
    | Ident a, Ident b -> Ident (a ^ "." ^ b)
    | _ -> invalid_arg "concat_ident"

  (* Reduce a series of field accesses into a single ident *)
  let rec reduce_expr e =
    match e with
    | Expr_Var v -> v
    | Expr_Field (e, f) -> concat_ident (reduce_expr e) f
    | _ -> invalid_arg @@ "reduce_expr: " ^ pp_expr e
  let rec reduce_lexpr e =
    match e with
    | LExpr_Var (v) -> v
    | LExpr_Field (e, f) -> concat_ident (reduce_lexpr e) f
    | LExpr_Array (e, _) -> reduce_lexpr e
    | _ -> invalid_arg @@ "reduce_lexpr: " ^ pp_lexpr e

  (* Test read/write sets, with logging *)
  let unsupported_read name st =
    let r = IdentSet.mem name st.unsupported || IdentSet.mem name st.ignored in
    if r && st.debug then Printf.printf "Unsupported Read: %s\n" (pprint_ident name);
    r
  let ignored_write name st =
    let r = IdentSet.mem name st.ignored in
    if r && st.debug then Printf.printf "Ignored Write: %s\n" (pprint_ident name);
    r
  let unsupported_write name st =
    let r = IdentSet.mem name st.unsupported in
    if r && st.debug then Printf.printf "Unsupported Write: %s\n" (pprint_ident name);
    r

  (* Search a stmt/expr for an unsupported load.
     Assumes the load will be evaluated, i.e., no short-circuiting.
   *)
  class find_unsupported_read st = object
    inherit nopAslVisitor
    val mutable issue = false
    method has_issue = issue
    method! vexpr = function
      | Expr_Var name ->
          if unsupported_read name st then issue <- true;
          SkipChildren
      | Expr_Field _ as e ->
          if unsupported_read (reduce_expr e) st then issue <- true;
          SkipChildren
      | _ -> DoChildren
  end

  let unsupported_stmt stmt st =
    let v = new find_unsupported_read st in
    let _ = visit_stmt v stmt in
    v#has_issue

  let unsupported_expr expr st =
    let v = new find_unsupported_read st in
    let _ = visit_expr v expr in
    v#has_issue

  let rec walk stmts st =
    List.fold_right (fun s acc ->
      match s with
      | Stmt_Assign(lexpr, e, loc) ->
          let name = reduce_lexpr lexpr in
          if ignored_write name st then acc
          else if unsupported_write name st then [throw loc]
          else if unsupported_stmt s st then [throw loc]
          else s::acc
      | Stmt_If(e, tstmts, [], fstmts, loc) when unsupported_expr e st ->
          [throw loc]
      | Stmt_If(e, tstmts, [], fstmts, loc) ->
          let tstmts = walk tstmts st in
          let fstmts = walk fstmts st in
          Stmt_If(e, tstmts, [], fstmts, loc)::acc
      | s ->
          if unsupported_stmt s st then [throw (get_loc s)]
          else s::acc) stmts []

  (* Entry point to the transform *)
  let do_transform ignored unsupported stmts =
    let st = { ignored ; unsupported ; debug = false } in
    walk stmts st

  (* Utility to convert a global state into flattened variable identifiers *)
  let rec flatten_var (k: ident) (v: Value.value) =
    match v with
    | Value.VRecord bs ->
        let fields = Bindings.bindings bs in
        let vals = List.map (fun (f,v) -> flatten_var (concat_ident k f) v) fields in
        List.flatten vals
    | _ -> [k]

  let flatten_vars vars =
    let globals = Bindings.bindings vars in
    IdentSet.of_list (List.flatten (List.map (fun (k,v) -> flatten_var k v) globals))

end

module DecoderChecks = struct
  type sl = (int * int)
  type st = {
    ctx: MLBDD.man;
    vars: sl Bindings.t;
    cur_enc: MLBDD.t;
    unpred: MLBDD.t;
    unalloc: MLBDD.t;
    nop: MLBDD.t;
    instrs: MLBDD.t Bindings.t;
  }

  let init_state =
    let ctx = MLBDD.init ~cache:1024 () in
    {
      ctx ;
      vars = Bindings.empty ;
      cur_enc = MLBDD.dtrue ctx ;
      unpred = MLBDD.dfalse ctx ;
      unalloc = MLBDD.dfalse ctx ;
      nop = MLBDD.dfalse ctx ;
      instrs = Bindings.empty ;
    }

  let get_slice s st  = Bindings.find s st.vars

  let extract_field (IField_Field(f, lo, wd)) st =
    { st with vars = Bindings.add f (lo,wd) st.vars }

  let add_unpred g st =
    { st with unpred = MLBDD.dor st.unpred g }

  let add_unalloc g st =
    { st with unalloc = MLBDD.dor st.unalloc g }

  let add_nop g st =
    { st with nop = MLBDD.dor st.nop g }

  let add_instr k g st =
    let existing = Option.value (Bindings.find_opt k st.instrs) ~default:(MLBDD.dfalse st.ctx) in
    { st with instrs = Bindings.add k (MLBDD.dor existing g) st.instrs }

  let restrict_enc g st =
    { st with cur_enc = MLBDD.dand st.cur_enc g }

  let set_enc g st =
    { st with cur_enc = g }

  let bdd_of_mask bs lo ctx =
    snd @@ String.fold_right (fun c (pos,e) ->
      match c with
      | ' ' -> (pos, e)
      | 'x' -> (* No constraint *)
          (pos + 1, e)
      | '1' -> (* bit hi is true *)
        let bit = MLBDD.ithvar ctx pos in
        (pos + 1, MLBDD.dand bit e)
      | '0' -> (* bit hi is true *)
        let bit = MLBDD.dnot (MLBDD.ithvar ctx pos) in
        (pos + 1, MLBDD.dand bit e)
      | _ -> invalid_arg "bdd_of_mask") bs (lo,MLBDD.dtrue ctx)

  let implicant_to_mask m =
    let chars = List.init 32 (fun i ->
      if List.mem (true, i)  m then '1' else
        if List.mem (false, i) m then '0' else
          'x'
        ) in
    let buf = Buffer.create 32 in
    List.iter (Buffer.add_char buf) (List.rev chars);
    Buffer.contents buf

  let to_string bdd =
    let imps = MLBDD.allprime bdd in
    Utils.pp_list implicant_to_mask imps

  (* Represent slices in terms of their position in enc *)
  let decode_slice s st =
    match s with
    | DecoderSlice_Slice(lo, wd) -> (lo,wd)
    | DecoderSlice_FieldName f   -> get_slice f st
    | DecoderSlice_Concat fs     -> failwith "DecoderSlice_Concat not expected"

  (* Convert decode patterns into BDDs *)
  let rec decode_pattern (lo,wd) p ctx =
    match p with
    | DecoderPattern_Bits b
    | DecoderPattern_Mask b -> bdd_of_mask b lo ctx
    | DecoderPattern_Wildcard _ -> MLBDD.dtrue ctx
    | DecoderPattern_Not p -> MLBDD.dnot (decode_pattern (lo,wd) p ctx)

  (* Combine the various tests due to a guard into one BDD *)
  let decode_case_guard vs ps st =
    List.fold_left2 (fun e s p -> MLBDD.dand e (decode_pattern s p st.ctx)) (st.cur_enc) vs ps

  (* Collect reachability for each instruction encoding IGNORING ordering on alts *)
  let rec tf_decode_case b st =
    match b with
    | DecoderBody_UNPRED loc          -> add_unpred st.cur_enc st
    | DecoderBody_UNALLOC loc         -> add_unalloc st.cur_enc st
    | DecoderBody_NOP loc             -> add_nop st.cur_enc st
    | DecoderBody_Encoding(nm, loc)   -> add_instr nm st.cur_enc st
    | DecoderBody_Decoder(fs, c, loc) ->
        tf_decoder c (List.fold_right extract_field fs st)

  and tf_decoder (DecoderCase_Case(ss, alts, loc)) st =
    let vs = List.map (fun s -> decode_slice s st) ss in
    let (st,_) = List.fold_left ( fun (st,prior) (DecoderAlt_Alt(ps,b))->
      let guard = decode_case_guard vs ps st in
      let st' = tf_decode_case b (set_enc (MLBDD.dand prior guard) st) in
      let prior = MLBDD.dand prior (MLBDD.dnot guard) in
      let st = set_enc st.cur_enc st' in
      (st,prior) ) (st,st.cur_enc) alts in
    st

  let do_transform d =
    tf_decoder d init_state

end

module BDDSimp = struct
  type abs = 
    Top |
    Val of MLBDD.t list |
    Bot

  type state =  {
    man: MLBDD.man;
    vars: abs Bindings.t;
    ctx: MLBDD.t;
    stmts: stmt list;
  }

  let init_state (ctx : MLBDD.t) = {
    man = MLBDD.manager ctx;
    vars = Bindings.empty ;
    ctx ;
    stmts = [] 
  }


  let to_string bdd =
    let imps = MLBDD.allprime bdd in
    Utils.pp_list DecoderChecks.implicant_to_mask imps

  let pp_abs a =
    match a with
    | Top -> "Top"
    | Bot -> "Bot"
    | Val v -> Printf.sprintf "Val (%s)" (Utils.pp_list to_string v)

  let pp_state st =
    Printf.sprintf "{ ctx = %s ; vars = %s }" (to_string st.ctx) (pp_bindings pp_abs st.vars)

  let is_true a st =
    match a with
    | Val [v] -> MLBDD.is_true (MLBDD.imply st.ctx v)
    | _ -> false

  let is_false a st =
    match a with
    | Val [v] -> MLBDD.(is_true (imply st.ctx (dnot v)))
    | _ -> false

  let halt st =
    { st with ctx = MLBDD.dfalse st.man }

  let write s st =
    { st with stmts = st.stmts @ [s] }

  let writeall stmts st =
    { st with stmts = st.stmts @ stmts }

  let get_var v st =
    match Bindings.find_opt v st.vars with
    | Some v -> v
    | _ -> Top (* logically this should be Bot, but need to init globals *)

  let add_var v abs st =
    { st with vars = Bindings.add v abs st.vars }

  let restrict_ctx cond st =
    match cond with
    | Top -> st
    | Bot -> st
    | Val [cond] -> { st with ctx = MLBDD.dand st.ctx cond }
    | _ -> invalid_arg "restrict_ctx"

  let to_bool abs st =
    match abs with
    | Top 
    | Bot -> MLBDD.dtrue st.man
    | Val [v] -> v
    | _ -> failwith "unexpected to_bool"

  let trivial_eq a b =
    if List.length a <> List.length b then false
    else List.fold_right2 (fun a b acc -> MLBDD.equal a b && acc) a b true

  let join_abs cond a b =
    match cond, a, b with
    | _, Top, _
    | _, _, Top -> Top
    | _, Bot, a
    | _, a, Bot -> a
    | _, Val a, Val b when trivial_eq a b -> Val a
    | Val [c], Val a, Val b when List.length a = List.length b ->
        let a = List.map (MLBDD.dand c) a in
        let ncond = MLBDD.dnot c in
        let b = List.map (MLBDD.dand ncond) b in
        Val (List.map2 MLBDD.dor a b)
    | _, Val a, Val b -> Top

  let join_state cond a b =
    let vars = Bindings.merge (fun k a b ->
      match a, b with
      | Some x, Some y -> Some (join_abs cond x y)
      | Some x, _ -> Some x
      | _, Some y -> Some y
      | _ -> None) a.vars b.vars in
    let ctx = MLBDD.dor a.ctx b.ctx in
    { man = a.man ; vars ; ctx ; stmts = [] }

  let wrap_bop f a b =
    match a, b with
    | Bot, _ 
    | _, Bot -> Bot
    | Top, _
    | _, Top -> Top
    | Val a, Val b -> Val (f a b)

  let wrap_uop f a =
    match a with
    | Top -> Top
    | Bot -> Bot
    | Val a -> Val (f a)

  (****************************************************************)
  (** Boolean Prims                                               *)
  (****************************************************************)

  let and_bool = wrap_bop (fun a b ->
    match a, b with
    | [a], [b] -> [MLBDD.dand a b]
    | _ -> failwith "bad bool width")

  let or_bool = wrap_bop (fun a b ->
    match a, b with
    | [a], [b] -> [MLBDD.dor a b]
    | _ -> failwith "bad bool width")

  let not_bool = wrap_uop (fun a ->
    match a with
    | [a] -> [MLBDD.dnot a]
    | _ -> failwith "bad bool width")

  let eq_bool = wrap_bop (fun a b ->
    match a, b with
    | [a], [b] -> [MLBDD.eq a b]
    | _ -> failwith "bad bool width")

  let ne_bool = wrap_bop (fun a b ->
    match a, b with
    | [a], [b] -> [MLBDD.(dnot (eq a b))]
    | _ -> failwith "bad bool width")

  (****************************************************************)
  (** Bitvector Prims                                             *)
  (****************************************************************)

  let and_bits = wrap_bop (List.map2 MLBDD.dand)
  let or_bits = wrap_bop (List.map2 MLBDD.dor)
  let eor_bits = wrap_bop (List.map2 MLBDD.xor)

  let not_bits = wrap_uop (List.map MLBDD.dnot)

  let eq_bits = wrap_bop (fun a b ->
    let bits = List.map2 MLBDD.eq a b in
    match bits with
    | x::xs -> [List.fold_right MLBDD.dand xs x]
    | _ -> failwith "bad bits width"
  )
  let ne_bits a b = not_bool (eq_bits a b)

  let zero_extend_bits x nw st =
    match x with
    | Val v -> Val (List.init (nw - List.length v) (fun _ -> MLBDD.dfalse st.man) @ v)
    | _ -> x

  let sign_extend_bits x nw st =
    match x with
    | Val (x::xs) -> Val (List.init (nw - List.length xs - 1) (fun _ -> x) @ (x::xs))
    | _ -> x

  let append_bits = wrap_bop (@)

  let rec sublist l start wd =
    match l, start, wd with
    | _, 0, 0 -> []
    | x::xs, 0, n -> x::(sublist xs 0 (n-1))
    | x::xs, n, _ -> sublist xs (n-1) wd
    | _ -> invalid_arg "sublist"

  let extract_bits e lo wd =
    match e with
    | Top -> Top
    | Bot -> Bot
    | Val v -> 
        let start = List.length v - lo - wd in
        Val (sublist v start wd)

  (****************************************************************)
  (** Expr Walk                                                   *)
  (****************************************************************)

  let eval_prim f tes es st = 
    match f, tes, es with
    | "and_bool", [], [x; y] -> and_bool x y
    | "or_bool",  [], [x; y] -> or_bool x y
    | "eq_enum",  [], [x; y] -> eq_bool x y
    | "ne_enum",  [], [x; y] -> ne_bool x y
    | "not_bool", [], [x]    -> not_bool x

    | "and_bits", [w], [x; y] -> and_bits x y
    | "or_bits",  [w], [x; y] -> or_bits  x y
    | "not_bits", [w], [x]    -> not_bits x
    | "eq_bits",  [w], [x; y] -> eq_bits  x y
    | "ne_bits",  [w], [x; y] -> ne_bits  x y
    | "eor_bits", [w], [x; y] -> eor_bits x y

    | "append_bits", [w;w'], [x; y] -> append_bits x y

    | "ZeroExtend", [w;Expr_LitInt nw], [x; y] ->
        zero_extend_bits x (int_of_string nw) st
    | "SignExtend", [w;Expr_LitInt nw], [x; y] ->
        sign_extend_bits x (int_of_string nw) st

    | "sle_bits", [w], [x; y] -> Top
    | "add_bits", [w], [x; y] -> Top
    | "lsr_bits", [w;w'], [x; y] -> Top

    | _, _, _ -> 
        Printf.printf "unknown prim %s\n" f;
        Top

  let rec eval_expr e st =
    match e with
    | Expr_Var (Ident "TRUE") -> Val ([ MLBDD.dtrue st.man ])
    | Expr_Var (Ident "FALSE") -> Val ([ MLBDD.dfalse st.man ])
    | Expr_LitBits b -> 
        Val (String.fold_right (fun c acc ->
          match c with
          | '1' -> (MLBDD.dtrue st.man)::acc
          | '0' -> (MLBDD.dfalse st.man)::acc
          | _ -> acc) b [])
    | Expr_LitInt e -> Top

    | Expr_Var id -> get_var id st

    (* Simply not going to track these *)
    | Expr_Field _ -> Top
    | Expr_Array _ -> Top

    (* Prims *)
    | Expr_TApply (FIdent (f, 0), tes, es) ->
        let es = List.map (fun e -> eval_expr e st) es in
        eval_prim f tes es st
    | Expr_Slices(e, [Slice_LoWd(Expr_LitInt lo,Expr_LitInt wd)]) ->
        let lo = int_of_string lo in
        let wd = int_of_string wd in
        let e = eval_expr e st in
        extract_bits e lo wd
    | Expr_Slices(e, [Slice_LoWd(lo,wd)]) ->
        Top

    | _ -> failwith @@ "unexpected expr: " ^ (pp_expr e)

  (****************************************************************)
  (** Stmt Walk                                                   *)
  (****************************************************************)

  let join_imps a b =
    List.filter (fun v -> List.mem v b) a

  let ctx_to_mask c =
    let imps = MLBDD.allprime c in
    match imps with 
    | x::xs -> List.fold_right join_imps xs x
    | _ -> invalid_arg "ctx_to_mask"

  let clear_bits a c =
    List.filter (fun (b,v) ->
      if List.mem (b,v) c then false
      else if List.mem (not b,v) c then false
      else true) a


  let rebuild_expr e cond st =
    let bd_to_test b = 
        let bv = Value.to_mask Unknown (Value.from_maskLit b) in
        sym_expr @@ sym_inmask Unknown (Exp (Expr_Var (Ident "enc"))) bv
      in
    match cond with
    | Val [cond] ->
        let imps = MLBDD.allprime cond in
        (*
        Does not work;

        let c = ctx_to_mask st.ctx in
        let imps = List.map (fun v -> clear_bits v c) imps in
        *)

        let rebuild = List.fold_right (fun vars ->
          MLBDD.dor
          (List.fold_right (fun (b,v) ->
            MLBDD.(dand (if b then ithvar st.man v else dnot (ithvar st.man v)))
          ) vars (MLBDD.dtrue st.man))
        ) imps (MLBDD.dfalse st.man) in
        let imps = MLBDD.allprime rebuild in
        let masks = List.map DecoderChecks.implicant_to_mask imps in
        (match masks with
        | [] -> Printf.printf "Unsat bdd formula\n" ; e
        | [b] -> bd_to_test b
        | b::bs  ->
              let try2 = MLBDD.dnot cond |> MLBDD.allprime |> List.map DecoderChecks.implicant_to_mask in
              match try2 with
                | [b] -> Expr_TApply (FIdent ("not_bool", 0), [], [bd_to_test b])
                | _ ->  (let r = (let tests = (List.map bd_to_test (b::bs)) in
              let bool_or x y = Expr_TApply(FIdent("or_bool", 0), [], [x;y]) in
              List.fold_left bool_or (List.hd tests) (List.tl tests)) in
              r)
          )
    | _ ->
        Printf.printf "no value %s %s\n" (pp_expr e) (pp_abs cond);
        e

  let rec eval_stmt s st =
    match s with
    | Stmt_VarDeclsNoInit(t, [v], loc) ->
        let st = add_var v Bot st in
        write s st
    | Stmt_VarDecl(t, v, e, loc) ->
        let abs = eval_expr e st in
        let st = add_var v abs st in
        write s st
    | Stmt_ConstDecl(t, v, e, loc) ->
        let abs = eval_expr e st in
        let st = add_var v abs st in
        write s st
    | Stmt_Assign(LExpr_Var v, e, loc) ->
        let abs = eval_expr e st in
        let st = add_var v abs st in
        write s st

    (* Eval the assert, attempt to discharge it & strengthen ctx *)
    | Stmt_Assert(e, loc) ->
        let abs = eval_expr e st in
        if is_false abs st then st
        else
          let e = rebuild_expr e abs st in
          let st = write (Stmt_Assert(e,loc)) st in
          restrict_ctx abs st

    (* State becomes bot - unreachable *)
    | Stmt_Throw _ -> 
        Printf.printf "%s : %s\n" (pp_stmt s) (pp_state st);
        let st = write s st in
        halt st

    (* If we can reduce c to true/false, collapse *)
    | Stmt_If(c, tstmts, [], fstmts, loc) ->
        let cond = eval_expr c st in
        if is_true cond st then  
          eval_stmts tstmts st
        else if is_false cond st then
          eval_stmts fstmts st
        else
          let c = rebuild_expr c cond st in
          let ncond = not_bool cond in
          let tst = eval_stmts tstmts (restrict_ctx cond {st with stmts = []}) in
          let fst = eval_stmts fstmts (restrict_ctx ncond {st with stmts = []}) in
          let st' = join_state cond tst fst in
          let st' = writeall st.stmts st' in
          let st' = write (Stmt_If (c, tst.stmts, [], fst.stmts, loc)) st' in
          st'

    (* Can't do anything here *)
    | Stmt_Assign _
    | Stmt_TCall _ -> 
        write s st

    | _ -> failwith "unknown stmt"

  and eval_stmts stmts st =
    List.fold_left (fun st s -> if MLBDD.is_false st.ctx then st else eval_stmt s st) st stmts

  let set_enc st =
    let enc = Val (List.rev (List.init 32 (MLBDD.ithvar st.man))) in
    {st with vars = Bindings.add (Ident "enc") enc st.vars}

  let do_transform fn stmts reach =
    let st = init_state reach in
    let st = set_enc st in
    let st' = eval_stmts stmts st in
    st'.stmts


  let rec split_on_bit imps =
    if List.length imps == 0 then begin
      Printf.printf "Dead end\n";
      1
    end
    else if List.length imps == 1 then begin
      Printf.printf "Match on %s\n" (match imps with [(k,e)] -> pprint_ident k | _ -> failwith "huh");
      1
    end
    else
      (* rank bits by the frequency with which they are constrained *)
      let bits = List.init 32 (fun i ->
        let freq = List.length (List.filter (fun (k,e) -> List.exists (fun (_,j) -> i = j) e) imps) in
        (i,freq)) in
      let max = List.fold_right (fun (i,f) (j,m) -> if f > m then (i,f) else (j,m)) bits (-1,0) in
      if fst max == -1 then begin
        Printf.printf "Ended up with %s\n" (Utils.pp_list (fun (k,s) -> pprint_ident k ^ ":" ^ DecoderChecks.implicant_to_mask s) imps);
        failwith "huh"
      end;
      let set = List.filter (fun (k,e) -> not (List.mem (false,fst max) e)) imps in
      let set = List.map (fun (k,e) -> (k,List.filter (fun (f,i) -> i <> fst max) e)) set in
      let clr = List.filter (fun (k,e) -> not (List.mem (true,fst max) e)) imps in
      let clr = List.map (fun (k,e) -> (k,List.filter (fun (f,i) -> i <> fst max) e)) clr in
      Printf.printf "Splitting on %d, sub-lists %d %d of %d\n" (fst max) (List.length set) (List.length clr) (List.length imps);
      if List.length set + List.length clr <> List.length imps then begin
        Printf.printf "Duplication for %s\n" (Utils.pp_list (fun (k,s) -> pprint_ident k ^ ":" ^ DecoderChecks.implicant_to_mask s) imps);
        1
      end
      else begin
        let d1 = split_on_bit set in
        let d2 = split_on_bit clr in
        1 + (Int.max d1 d2)
      end

  let transform_all instrs decoder =
    let st = DecoderChecks.do_transform decoder in
    (* get all prim implicants for each instruction, one list *)
    let imps = Bindings.fold (fun k e acc ->
      let imps = MLBDD.allprime e in
      let entries = List.map (fun e -> (k,e)) imps in
      acc@entries) st.instrs [] in

    let res = split_on_bit imps in

    Printf.printf "Max depth of %d\n" res;


    Bindings.mapi (fun nm fnsig ->
      let i = match nm with FIdent(s,_) -> Ident s | s -> s in
      match Bindings.find_opt i st.instrs with
      | Some reach -> fnsig_upd_body (fun b -> do_transform nm b reach) fnsig
      | None -> fnsig) instrs
=======

(*
  The analysis attempts to argue that all loop computations
  are in parallel, by encoding their simultaneous calculation given
  the loop's initial state.

  This is encoded in the abstract domain as the following:
    f: var -> state -> value list
  where f(var,state) returns a list of values, where the Nth value
  of the list corresponds to the value of 'var' on the Nth loop
  iteration, when the loop started with state 'state'.

  This function encoding (state -> value list) is encoded in type abs,
  which we conceptually consider as type 'abs = {expr list}'.
  The semantics of this encoding is listed below:

  collate es =
    if List.exists empty es then [] else
    let hds = map hd es in
    let tails = map tail es in
    hds::(collate tails)

  (*
    sem : state -> {expr list} -> value list
    We use {expr list} to represent our abstract type, corresponding to a list
    of expressions implicitly.
    Note that state never changes.
    N is the number of loop iterations.
  *)

  sem state VecOp(op : ident, tes : expr list, es : {expr list} list) : value list =
    (* Types should be constant *)
    let tes' = map (eval state) tes in
    (* Evaluate each argument *)
    let es' = map (sem state) es in
    (* Collapse list of vector args into vector of args *)
    let es' = collate es' in
    (* Apply op to each collection of args *)
    map (fun es -> op(tes', es)) es'

  sem state Read(vec : expr, pos : {expr list}, width : expr) : value list =
    (* Types and width should be constant *)
    let vec' = eval state val in
    let width' = eval state width in
    (* Evaluate pos encoding into a list of values *)
    let pos' = sem state pos in
    (* Map each position to a result *)
    map (fun pos -> Elem.read(vec',pos,width')) pos'

  sem state Constant(e : expr) : value list =
    (* Evaluate the constant expression once *)
    let e' = eval state e in
    (* Produce a vector of this constant N times *)
    init N (fun _ -> e')

  sem state Index(e : expr, mul : expr) : value list =
    (* Evaluate the constant base & mul expressions once *)
    let e' = eval state e in
    let m' = eval state mul in
    (* Produce a vector of this base + mul * i N times *)
    init N (fun i -> e' + m' * i)

  sem state BV(e : {expr list}, w : expr, s : bool) : value list =
    let e' = sem state e in
    let w' = eval state w in
    map (fun e -> int_to_bits(e,w',s)) e'

  sem state Write(var : ident, pos : {expr list}, width : expr, e : {expr list}) : value list =
    let pos' = sem state pos in
    let width' = eval state width in
    let e' = sem state e in
    (* This write corresponds to a full definition of var *)
    (* Knowing this simplifies its subsequent transform into a vector op *)
    assert (unique pos');
    assert (length pos' * width' = width_of_var var);
    (* Sort values based on their position *)
    map snd (sort fst (zip pos' e'))

  We derive these encodings in a single loop pass, assuming no
  interference between loop iterations and no failed assertions.
  These are then validated given the summary of loop effects:
    - asserts over the Write operation are checked
    - interference between loop bodies is checked

  Interference may occur when expressions depend on the results
  of prior loop iterators, e.g., a loop counter i := i + 1.
  In some cases, such as the loop counter, these values can
  be rephrased to be order independent, e.g., Index(i,1) for
  the given example.
  We apply these transforms and re-attempt the summary.
*)
module LoopClassify = struct
  (****************************************************************
   * Symbolic Helpers
   ****************************************************************)

  let mk_ite c w a b =
    match c with
    | Expr_Var (Ident "TRUE" ) -> a
    | Expr_Var (Ident "FALSE") -> b
    | _ -> Expr_TApply (FIdent("ite", 0), [w], [c;a;b])

  let expr_of_Z i = Expr_LitInt (Z.to_string i)
  let print_bv ({n;v} : Primops.bitvector) = (Z.format ("%0" ^ string_of_int n ^ "b") v)
  let expr_of_bv (bv : Primops.bitvector) = Expr_LitBits(print_bv bv)

  let parse_bits s =
    match from_bitsLit s with
    | VBits v -> v
    | _ -> failwith @@ "parse_bits: " ^ s

  let parse_signed_bits s =
    match from_bitsLit s with
    | VBits v -> Primops.z_signed_extract v.v 0 v.n
    | _ -> failwith @@ "parse_signed_bits: " ^ s

  let cvt_int_bits a w =
    match a, w with
    | Expr_LitInt a, Expr_LitInt w ->
        expr_of_bv (Primops.prim_cvt_int_bits (Z.of_string w) (Z.of_string a))
    | _ -> Expr_TApply(FIdent("cvt_int_bits",0), [w], [a; w])

  let add_int a b =
    match a, b with
    | Expr_LitInt a, Expr_LitInt b -> Expr_LitInt (Z.to_string (Z.add (Z.of_string a) (Z.of_string b)))
    | Expr_LitInt "0", b -> b
    | a, Expr_LitInt "0" -> a
    | _ -> Expr_TApply(FIdent("add_int",0), [], [a;b])

  let sub_int a b =
    match a, b with
    | Expr_LitInt a, Expr_LitInt b -> Expr_LitInt (Z.to_string (Z.sub (Z.of_string a) (Z.of_string b)))
    | _ -> Expr_TApply(FIdent("sub_int",0), [], [a;b])

  let mul_int a b =
    match a, b with
    | Expr_LitInt a, Expr_LitInt b -> Expr_LitInt (Z.to_string (Z.mul (Z.of_string a) (Z.of_string b)))
    | _ -> Expr_TApply(FIdent("mul_int",0), [], [a;b])

  let div_int a b =
    match a, b with
    | Expr_LitInt a, Expr_LitInt b -> Expr_LitInt (Z.to_string (Z.div (Z.of_string a) (Z.of_string b)))
    | _ -> Expr_TApply(FIdent("div_int",0), [], [a;b])

  let mod_int a b =
    match a, b with
    | Expr_LitInt a, Expr_LitInt b -> Expr_LitInt (Z.to_string (Z.rem (Z.of_string a) (Z.of_string b)))
    | _ -> Expr_TApply(FIdent("mod_int",0), [], [a;b])

  let eq_int a b =
    match a, b with
    | Expr_LitInt a, Expr_LitInt b when Z.of_string a = Z.of_string b -> Expr_Var (Ident "TRUE")
    | Expr_LitInt a, Expr_LitInt b -> Expr_Var (Ident "FALSE")
    | _ -> Expr_TApply(FIdent("eq_int",0), [], [a;b])

  let ite_int c a b =
    match c, a, b with
    | Expr_Var (Ident "TRUE"), _, _ -> a
    | Expr_Var (Ident "FALSE"), _, _ -> b
    | _, a,b when a = b -> a
    | _ -> Expr_TApply(FIdent("ite_int",0), [], [c;a;b])

  let zero_int = Expr_LitInt "0"

  let add_bits w a b =
    match a, b with
    | Expr_LitBits a, Expr_LitBits b -> expr_of_bv (Primops.prim_add_bits (parse_bits a) (parse_bits b))
    | _ -> Expr_TApply(FIdent("add_bits",0), [w], [a;b])

  let sub_bits w a b =
    match a, b with
    | Expr_LitBits a, Expr_LitBits b -> expr_of_bv (Primops.prim_sub_bits (parse_bits a) (parse_bits b))
    | _ -> Expr_TApply(FIdent("sub_bits",0), [w], [a;b])

  let mul_bits w a b =
    match a, b with
    | Expr_LitBits a, Expr_LitBits b -> expr_of_bv (Primops.prim_mul_bits (parse_bits a) (parse_bits b))
    | _ -> Expr_TApply(FIdent("mul_bits",0), [w], [a;b])

  let zeroes w =
    match w with
    | Expr_LitInt w -> expr_of_bv { v = Z.zero ; n = int_of_string w }
    | _ -> failwith ""

  let neg_bits w a =
    sub_bits w (zeroes w) a

  let cvt_bits_sint a w =
    match a, w with
    | Expr_LitBits bv, Expr_LitInt w ->
        let v = parse_signed_bits bv in
        Expr_LitInt (Z.to_string v)
    | _ -> Expr_TApply(FIdent("cvt_bits_sint",0), [w], [a])

  let cvt_bits_uint a w =
    match a, w with
    | Expr_LitBits bv, Expr_LitInt w ->
        let v = parse_bits bv in
        Expr_LitInt (Z.to_string v.v)
    | _ -> Expr_TApply(FIdent("cvt_bits_uint",0), [w], [a])

  let sign_extend a w =
    match a, w with
    | _ -> Expr_TApply(FIdent("SignExtend",0), [w], [a])

  let zero_extend a w =
    match a, w with
    | _ -> Expr_TApply(FIdent("ZeroExtend",0), [w], [a])

  let append_bits w1 w2 x y =
    match x, y with
    | Expr_LitBits x, Expr_LitBits y -> Expr_LitBits (x ^ y)
    | _ -> Expr_TApply (FIdent ("append_bits", 0), [w1;w2], [x;y])

  (****************************************************************
   * Abstract Domain
   ****************************************************************)

  type abs =
      (* An expression that does not change across loop iterations *)
    Constant of expr |
      (* A vectorized operation, taking a series of type and standard arguments *)
    VecOp of ident * expr list * abs list |
      (* A read operation, given position, element width, vector width *)
    Read of expr * abs * expr * expr |
      (* A write operation, given destination, position, element width, vector width, value *)
    Write of ident * abs * expr * expr * abs |
      (* Base, mult *)
    Index of expr * expr |
      (* Base, mult, width *)
    BVIndex of expr * expr * expr |
    Undecl

  let rec pp_abs e =
    match e with
    | Constant e -> "Constant(" ^ pp_expr e ^ ")"
    | VecOp (f,l,r) -> "VecOp(" ^ pprint_ident f ^ "," ^ Utils.pp_list pp_expr l ^ "," ^ Utils.pp_list pp_abs r ^ ")"
    | Read (v,p,w,w') -> "Read(" ^ pp_expr v ^ "," ^ pp_abs p ^ "," ^ pp_expr w ^ "," ^ pp_expr w' ^ ")"
    | Write (v,p,w,_,e) -> "Write(" ^ pprint_ident v ^ "," ^ pp_abs p ^ "," ^ pp_expr w ^ "," ^ pp_abs e ^ ")"
    | Index (e,m) -> "Index(" ^ pp_expr e ^ "," ^ pp_expr m ^ ")"
    | BVIndex (b,m,w) -> "BVIndex(" ^ pp_expr b ^ "," ^ pp_expr m ^ "," ^ pp_expr w ^ ")"
    | Undecl -> "Undecl"

  let rec deps e =
    match e with
    | Constant e -> fv_expr e
    | VecOp (_,tes,es) ->
        let tes_deps = unionSets (List.map fv_expr tes) in
        let es_deps = unionSets (List.map deps es) in
        IdentSet.union tes_deps es_deps
    | Read (v,p,w,ew) -> unionSets [fv_expr v; deps p; fv_expr w; fv_expr ew]
    | Write (v,p,w,vw,e) -> IdentSet.add v (unionSets [deps p; fv_expr w; deps e; fv_expr vw])
    | Index (b,m) -> IdentSet.union (fv_expr b) (fv_expr m)
    | BVIndex (b,m,_) -> IdentSet.union (fv_expr b) (fv_expr m)
    | Undecl -> IdentSet.empty

  let is_vec_op e =
    match e with
    | Read _ -> true
    | VecOp _ -> true
    | _ -> false

  let is_constant e =
    match e with
    | Constant _ -> true
    | _ -> false

  let force_constant e =
    match e with
    | Constant e -> e
    | _ -> failwith @@ "force_constant: " ^ pp_abs e

  let concat_bits ls =
    let body = fun (w,x) (yw,y) -> let b = append_bits w yw x y in (add_int w yw,b) in
    match ls with
    | x::xs -> let (_,r) = List.fold_left body x xs in r
    | _ -> failwith "concat"

  (*
    Helper to build a select vector operation, where x is bits(elems * elemw) and
    integers in sels are less than elems.
  *)
  let select_vec elems elemw x sels =
    let sels_len = Expr_LitInt (string_of_int (List.length sels)) in
    let w = Expr_LitInt "32" in
    let sels = List.rev sels in
    let sels = concat_bits (List.map (fun e -> (w, cvt_int_bits e w)) sels) in
    (match sels with
    | Expr_LitBits _ -> ()
    | _ -> failwith @@ "Non-constant sels: " ^ pp_expr sels );
    Expr_TApply(FIdent("select_vec",0), [elems; sels_len; elemw], [x; sels])

  let shuffle_vec elems elemw x y sels =
    let sels_len = Expr_LitInt (string_of_int (List.length sels)) in
    let w = Expr_LitInt "32" in
    let sels = List.rev sels in
    let sels = concat_bits (List.map (fun e -> (w, cvt_int_bits e w)) sels) in
    (match sels with
    | Expr_LitBits _ -> ()
    | _ -> failwith @@ "Non-constant sels: " ^ pp_expr sels );
    Expr_TApply(FIdent("shuffle_vec",0), [elems; sels_len; elemw], [x; y; sels])

  let replicate elems elemw x =
    Expr_TApply(FIdent("replicate_bits", 0), [elemw; elems], [x; elems])

  let build_sels length fn =
    match length with
    | Expr_LitInt v -> (List.init (int_of_string v) (fun i -> fn (expr_of_int i)))
    | _ -> failwith @@ "Non-constant length to build_sels: " ^ pp_expr length

  (****************************************************************
   * Analysis State
   ****************************************************************)

  type state = {
    (* Base Loop Properties *)
    iterations: expr;
    (* Variable Classification *)
    vars: abs Bindings.t;
    (* Loop Defined *)
    ld: abs Bindings.t;

    (* Type Info *)
    types: ty Bindings.t;
    env: Eval.Env.t;
  }

  (* Create the state for a single loop analysis, from its definition *)
  let init_state var start stop dir types env =
    let abs = match dir with
    | Direction_Up -> Index(start, expr_of_Z Z.one)
    | Direction_Down -> Index(stop, expr_of_Z (Z.neg Z.one)) in
    let iterations = match dir with
    | Direction_Up   -> add_int (sub_int stop start) (expr_of_Z Z.one)
    | Direction_Down -> add_int (sub_int start stop) (expr_of_Z Z.one) in
    { iterations ; vars = Bindings.empty ; ld = Bindings.add var abs Bindings.empty ; types ; env }

  let get_var v st =
    match Bindings.find_opt v st.ld with
    | Some v -> Some v
    | None -> Bindings.find_opt v st.vars

  let decl_ld v i st =
    {st with ld = Bindings.add v i st.ld}

  let assign_var v i st =
    if Bindings.mem v st.ld then
      {st with ld = Bindings.add v i st.ld}
    else
      {st with vars = Bindings.add v i st.vars}

  let width_of_expr e st =
    match Dis_tc.infer_type e st.types st.env with
    | Some (Type_Bits(Expr_LitInt i)) -> (int_of_string i)
    | Some (Type_Constructor (Ident "boolean")) -> 1
    | Some (Type_Register(w, _)) -> (int_of_string w)
    | _ -> failwith @@ "Unknown expression type: " ^ (pp_expr e)

  (****************************************************************
   * Phase 1: Produce a candidate loop summary
   ****************************************************************)

  let vector_ops = [
    "not_bool";
    "and_bool";
    "or_bool";
    "add_bits";
    "sub_bits";
    "mul_bits";
    "sdiv_bits";
    "sle_bits";
    "slt_bits";
    "eq_bits";
    "asr_bits";
    "lsl_bits";
    "not_bits";
    "and_bits";
    "or_bits";
    "eor_bits";
    "append_bits";
    "ZeroExtend";
    "SignExtend";
  ]

  (* Transfer function for a primitive application *)
  let tf_prim st f i tes es =
    match f, i, tes, es with
    (* Everything is constant, can skip *)
    | f, i, tes, es when List.for_all is_constant tes && List.for_all is_constant es ->
      Constant (Expr_TApply(FIdent(f,i), List.map force_constant tes, List.map force_constant es))

    (* Supported operations over Index expressions *)
    | "cvt_int_bits",  0, [Constant w], [Index(b,m);_] ->
        let base = cvt_int_bits b w in
        let mult = cvt_int_bits m w in
        BVIndex (base, mult, w)
    | "add_int", 0, [], [Index (base,mul);Constant offset]
    | "add_int", 0, [], [Constant offset;Index (base,mul)] ->
        Index (add_int base offset, mul)
    | "sub_int", 0, [], [Index (base,mul);Constant offset] ->
        Index (sub_int base offset, mul)
    | "sub_int", 0, [], [Constant offset;Index (base,mul)] ->
        Index (sub_int offset base, mul_int mul (Expr_LitInt "-1"))
    | "mul_int", 0, [], [Index (base,mul);Constant offset]
    | "mul_int", 0, [], [Constant offset;Index (base,mul)] ->
        Index (mul_int base offset, mul_int mul offset)
    | "sdiv_int", 0, [], [Index(base,mul);Constant div] ->
        Index (div_int base div, div_int mul div)

    (* Supported operations over BVIndex TODO: These don't really handle overflow properly *)
    | "cvt_bits_sint", 0, [Constant w], [BVIndex(b,m,_)] ->
        let base = cvt_bits_sint b w in
        let mult = cvt_bits_sint m w in
        Index (base, mult)
    | "cvt_bits_uint", 0, [Constant w], [BVIndex(b,m,_)] ->
        let base = cvt_bits_uint b w in
        let mult = cvt_bits_uint m w in
        Index (base, mult)
    | "ZeroExtend", 0, [Constant oldw; Constant neww], [BVIndex(b,m,_); _] ->
        let base = zero_extend b neww in
        let mult = zero_extend m neww in
        BVIndex (base, mult, neww)
    | "SignExtend", 0, [Constant oldw; Constant neww], [BVIndex(b,m,_); _] ->
        let base = sign_extend b neww in
        let mult = sign_extend m neww in
        BVIndex (base, mult, neww)
    | "add_bits", 0, [Constant w], [BVIndex(base,mul,_);Constant offset] ->
        BVIndex(add_bits w base offset, mul, w)
    | "sub_bits", 0, [Constant w], [BVIndex(base,mul,_);Constant offset] ->
        BVIndex(sub_bits w base offset, mul, w)

    (* Reading Operations *)
    | "Elem.read", 0, [Constant vecw ; Constant elemw], [Constant v; pos; _] ->
        Read (v, pos, elemw, vecw)

    (* Writing Operations *)
    | "Elem.set", 0, [Constant vecw ; Constant elemw], [Constant (Expr_Var v); pos; _; arg] ->
        Write (v, pos, elemw, vecw, arg)
    (* Match offset Elem.set operations TODO: This would be cleaner as a simp rule later on *)
    | "Elem.set", 0, [Constant vecw ; Constant elemw], [
          Write(v,Index(Expr_LitInt "0",Expr_LitInt "2"),elemw',_,arg');
          Index(Expr_LitInt "1",Expr_LitInt "2"); _; arg]
        when elemw = elemw' ->
          let a = VecOp(FIdent("append_bits",0), [elemw;elemw], [arg;arg']) in
          Write (v, Index(Expr_LitInt "0",Expr_LitInt "1"), add_int elemw elemw', vecw, a)

    (* Vector Operations *)
    | f, 0, tes, es when List.mem f vector_ops && List.exists is_vec_op es && List.for_all is_constant tes ->
        VecOp (FIdent (f,0), List.map force_constant tes, es)

    | _ -> failwith @@ "Unknown loop prim: " ^ f ^ " " ^ Utils.pp_list pp_abs tes ^ " " ^ Utils.pp_list pp_abs es

  (* Transfer function for an expression *)
  let rec tf_expr st e =
    match e with
    | Expr_Var v ->
        (match get_var v st with
        | Some abs -> abs
        | None -> Constant e)
    | Expr_LitBits _ -> Constant e
    | Expr_LitInt _ -> Constant e
    | Expr_TApply(FIdent(f,i), tes, es) ->
        let tes = List.map (tf_expr st) tes in
        let es = List.map (tf_expr st) es in
        tf_prim st f i tes es
    | Expr_Slices(e', [Slice_LoWd(lo,wd)]) ->
        let ow = Expr_LitInt (string_of_int (width_of_expr e' st)) in
        (match tf_expr st e', tf_expr st lo, tf_expr st wd with
        (* Entirely constant, pass it through *)
        | Constant e', Constant lo, Constant wd ->
            Constant (Expr_Slices(e', [Slice_LoWd(lo, wd)]))
        (* Constant slice position over vectorized expression *)
        | e', Constant lo, Constant wd when is_vec_op e' ->
            VecOp(FIdent("slice",0), [ow; wd; lo], [e'])
        (* Index based slice over constant, corresponding to a vector read.
           TODO: There is a more general approach to this.
         *)
        | Constant e', Index(b,m), Constant (Expr_LitInt "1") ->
            Read(e', Index(b,m), Expr_LitInt "1", ow)
        | Constant e', Index(b,m), Constant w when m = w ->
            Read(e', Index(b,Expr_LitInt "1"), w, ow)
        | a, b, c -> failwith @@ "Failed loop slice: " ^ Utils.pp_list pp_abs [a;b;c])
    | _ -> failwith @@ "Failed loop expr: " ^ pp_expr e

  (* Join abs a & b given the condition c *)
  let join_abs w c a b =
    match c, a, b with
    | _, a, b when a = b -> a
    (* This is a trivial result, constant for all loop iterations *)
    | Constant c, Constant a, Constant b ->
        Constant (Expr_TApply(FIdent("ite_bits",0), [w], [c;a;b]))
    (* Vector base ite *)
    | _ when List.for_all (fun v -> is_vec_op v || is_constant v) [c;a;b] ->
        VecOp (FIdent("ite",0), [w], [c;a;b])
    | _ -> failwith @@ "Failed join_abs: " ^ pp_abs c ^ " ? " ^ pp_abs a ^ " : " ^ pp_abs b

  (* Join states a & b given the condition cond *)
  let join_st cond st1 st2 =
    (* Merge loop defined constructs, assume they are defined
       on both paths *)
    let ld = Bindings.merge (fun k l r ->
      match l, r with
      | Some l, Some r when l = r -> Some l
      | Some l, Some r ->
          let w = expr_of_int (width_of_expr (Expr_Var k) st1) in
          Some (join_abs w cond l r)
      | _ -> None) st1.ld st2.ld in
    (* Merge external constructs, support conditional effects *)
    let vars = Bindings.merge (fun k l r ->
      match l, r with
      (* Same effect *)
      | Some l, Some r when l = r -> Some l
      (* Conditional write *)
      | Some (Write(v,pos,w,we,e)), None ->
          let w' = expr_of_int (width_of_expr (Expr_Var k) st1) in
          Some (Write(v,pos,w,we,join_abs w' cond e (Read(Expr_Var v,pos,w,we))))
      | None, Some (Write(v,pos,w,we,e)) ->
          let w' = expr_of_int (width_of_expr (Expr_Var k) st1) in
          Some (Write(v,pos,w,we,join_abs w' cond (Read(Expr_Var v,pos,w,we)) e))
      | Some (Constant e), None ->
          let w' = expr_of_int (width_of_expr (Expr_Var k) st1) in
          Some (join_abs w' cond (Constant e) (Constant (Expr_Var k)))
      (* Conditional write *)
      | _ ->
          failwith @@ "Failed join_st: " ^ pprint_ident k ^ ":" ^
            (Utils.pp_option pp_abs l) ^ " " ^ Utils.pp_option pp_abs r
      ) st1.vars st2.vars in
    { st1 with vars; ld }

  (* Transfer function for a list of statements *)
  let rec tf_stmts st s =
    List.fold_left (fun st stmt ->
      match stmt with
      (* Loop Internal Calculations *)
      | Stmt_ConstDecl(ty, v, e, loc) ->
          let abs = tf_expr st e in
          decl_ld v abs st
      | Stmt_VarDecl(ty, v, e, loc) ->
          let abs = tf_expr st e in
          decl_ld v abs st
      | Stmt_VarDeclsNoInit(ty, [v], loc) ->
          decl_ld v Undecl st
      | Stmt_Assign(LExpr_Var v, e, loc) ->
          let abs = tf_expr st e in
          assign_var v abs st
      | Stmt_If(c, t, [], f, loc) ->
          let abs = tf_expr st c in
          let tst = tf_stmts st t in
          let fst = tf_stmts st f in
          join_st abs tst fst
      | Stmt_Assert(e, loc) ->
          (* TODO: We should actually validate or keep this around *)
          st
      | _ -> failwith @@ "Unknown loop stmt: " ^ pp_stmt stmt) st s

  (****************************************************************
   * Phase 2: Fixed Point Identification
   ****************************************************************)

  (*
    Given summaries of each externally scoped variable write,
    determine if they are trivially parallelized.

    As a first phase, we attempt to show all externally scoped variables
    are only self-referential, i.e., there is no dependence relation
    between externally scoped variables.
    The only exception to this is trivial reductions to functions over
    the loop index, such as x := x + 1.

    Once we know variables are at most self-referential, we determine the
    necessary reduction to capture their cumulative effects.
    This occurs in Phase 3.
  *)

  (* If we pre-load definitions for external values, fix them up here.
     Only handles the case where we define a value to be a function of
     index (x := (base + index * mult) and we anticipate the final value
     to be an additional increment of mult.
   *)
  let amend_pre_load init_st st =
    let vars = Bindings.mapi (fun var def ->
      match def, Bindings.find_opt var init_st.vars with
      | x, None -> x
      | BVIndex(Expr_TApply(FIdent("add_bits",0), [w], [base;mult]),mult',w'), Some (BVIndex(base',mult'',w''))
          when base = base' && mult = mult' && w = w' && mult = mult'' && w = w'' ->
            BVIndex(base',mult'',w'')
      | BVIndex(Expr_TApply(FIdent("sub_bits",0), [w], [base;mult]),mult',w'), Some (BVIndex(base',mult'',w''))
          when  base = base' && neg_bits w mult = mult' && w = w' && mult' = mult'' && w = w'' ->
            BVIndex(base',mult'',w'')
      | x, Some y ->
          failwith @@ "Failed to re-establish initial conditions: " ^ pp_abs x ^ " and " ^ pp_abs y
      ) st.vars in
    { st with vars }

  (* Determine if the summary is valid:
      1. All constants are actually constant
      2. Modified variables are at most self-referential
     Can produce fixes for cases where a constant is not constant, but instead a function of loop index.
   *)
  let validate_summary effects =
    (* Identify possible fixes before validation *)
    let constant_fixes = Bindings.fold (fun var def acc ->
      match def with
      | Constant (Expr_TApply(FIdent("add_bits",0), [w], [Expr_Var var'; b]))
          when var = var' && not (IdentSet.mem var (fv_expr b)) ->
            Bindings.add var (BVIndex(Expr_Var var, b, w)) acc
      | Constant (Expr_TApply(FIdent("sub_bits",0), [w], [Expr_Var var'; b]))
          when var = var' && not (IdentSet.mem var (fv_expr b)) ->
            Bindings.add var (BVIndex(Expr_Var var, neg_bits w b, w)) acc
      | _ -> acc) effects Bindings.empty in
    (* If no fixes, validate *)
    if constant_fixes <> Bindings.empty then constant_fixes else
      let _ = Bindings.iter (fun var def ->
        (* No cross-references *)
        let _ = Bindings.iter (fun var' def' ->
          match var,def,var',def' with
          (* Allow for references to BVIndex vars *)
          | _,BVIndex _,_,_-> ()
          (* Ignore self *)
          | v,_,v',_ when v = v' -> ()
          (* Check for reference to var in def' *)
          | v,d,v',d' when IdentSet.mem v (deps d') ->
            failwith @@ "Cross-reference: " ^ pprint_ident v ^ " := " ^ pp_abs d ^ " && " ^ pprint_ident v' ^ " := " ^ pp_abs d'
          | _ -> ()
        ) effects in
        (* Constants are truely constant *)
        match def with
        | Constant e when IdentSet.disjoint (deps def) (bindings_domain effects) -> ()
        | Constant e -> failwith @@ "Failed to generalise: " ^ pprint_ident var ^ " := " ^ pp_abs def
        | _ -> ()
      ) effects in
      Bindings.empty

  (* Run the analysis from an initial state.
     Re-runs if we identify abstractions for external state.
   *)
  let rec fixed_point init_st body =
    let cand_st = tf_stmts init_st body in
    let cand_st = amend_pre_load init_st cand_st in
    let fixes = validate_summary cand_st.vars in
    if fixes = Bindings.empty then cand_st
    else
      let init_st' = { init_st with vars = fixes } in
      fixed_point init_st' body

  (****************************************************************
   * Phase 3: Build expression from the abstract points
   ****************************************************************)

  (*
    Convert abstract points into expressions.
  *)

  (*
    Build vector primitive operations from the abstract state.
   *)
  let rec build_vec_prim st f i tes es =
    let iters = st.iterations in
    let mul_iters i = mul_int i iters in
    let std_args l = List.map (build_vec_expr st) l in
    let vec_args l = (List.map (build_vec_expr st) l) @ [iters] in

    match f, i, tes, es with
    (* Bool Ops, all applied bit-wise *)
    | "not_bool", 0, [], [x] ->
        Expr_TApply(FIdent("not_bits", 0), [iters], std_args [x])
    | "and_bool", 0, [], [x;y] ->
        Expr_TApply(FIdent("and_bits", 0), [iters], std_args [x;y])
    | "or_bool", 0, [], [x;y] ->
        Expr_TApply(FIdent("or_bits", 0),  [iters], std_args [x;y])

    (* Bit-wise Ops *)
    | "not_bits", 0, [w], [x] ->
        Expr_TApply(FIdent("not_bits", 0), [mul_iters w], std_args [x])
    | "and_bits", 0, [w], [x;y] ->
        Expr_TApply(FIdent("and_bits", 0), [mul_iters w], std_args [x;y])
    | "or_bits", 0, [w], [x;y] ->
        Expr_TApply(FIdent("or_bits", 0),  [mul_iters w], std_args [x;y])
    | "eor_bits", 0, [w], [x;y] ->
        Expr_TApply(FIdent("eor_bits", 0), [mul_iters w], std_args [x;y])

    (* Element-wise Ops *)
    | "add_bits", 0, [w], [x;y] ->
        Expr_TApply(FIdent("add_vec", 0),  [iters; w], vec_args [x; y])
    | "sub_bits", 0, [w], [x;y] ->
        Expr_TApply(FIdent("sub_vec", 0),  [iters; w], vec_args [x; y])
    | "mul_bits", 0, [w], [x;y] ->
        Expr_TApply(FIdent("mul_vec", 0),  [iters; w], vec_args [x; y])
    | "sdiv_bits", 0, [w], [x;y] ->
        Expr_TApply(FIdent("sdiv_vec", 0), [iters; w], vec_args [x; y])
    | "sle_bits", 0, [w], [x;y] ->
        Expr_TApply(FIdent("sle_vec", 0),  [iters; w], vec_args [x; y])
    | "slt_bits", 0, [w], [x;y] ->
        Expr_TApply(FIdent("slt_vec", 0),  [iters; w], vec_args [x; y])
    | "eq_bits", 0, [w], [x;y] ->
        Expr_TApply(FIdent("eq_vec", 0),   [iters; w], vec_args [x; y])

    | "asr_bits", 0, [w;w'], [x;y] when w = w' ->
        Expr_TApply(FIdent("asr_vec", 0),  [iters; w], vec_args [x;y])
    | "asr_bits", 0, [Expr_LitInt w;Expr_LitInt w'], [x;y] when Z.gt (Z.of_string w) (Z.of_string w') ->
        let w = Expr_LitInt w and w' = Expr_LitInt w' in
        let y = Expr_TApply(FIdent("scast_vec", 0), [iters; w; w'], (vec_args [y]) @ [w]) in
        Expr_TApply(FIdent("asr_vec", 0),  [iters; w], [build_vec_expr st x;y;iters])

    | "lsl_bits", 0, [w;w'], [x;y] when w = w' ->
        Expr_TApply(FIdent("lsl_vec", 0),  [iters; w], vec_args [x;y])
    | "lsl_bits", 0, [Expr_LitInt w;Expr_LitInt w'], [x;y] when Z.gt (Z.of_string w) (Z.of_string w') ->
        let w = Expr_LitInt w and w' = Expr_LitInt w' in
        let y = Expr_TApply(FIdent("scast_vec", 0), [iters; w; w'], (vec_args [y]) @ [w]) in
        Expr_TApply(FIdent("lsl_vec", 0),  [iters; w], [build_vec_expr st x;y;iters])

    | "ite", 0, [w], [c;x;y] ->
        Expr_TApply(FIdent("ite_vec", 0), [iters; w], vec_args [c;x;y])

    (* Casts *)
    | "ZeroExtend", 0, [ow;nw], [x;_] ->
        Expr_TApply(FIdent("zcast_vec", 0), [iters; nw; ow], (vec_args [x]) @ [nw])
    | "SignExtend", 0, [ow;nw], [x;_] ->
        Expr_TApply(FIdent("scast_vec", 0), [iters; nw; ow], (vec_args [x]) @ [nw])
    | "slice", 0, [ow;nw;lo], [x] ->
        let shifted =
          match lo with
          | Expr_LitInt "0" -> build_vec_expr st x
          | _ -> Expr_TApply(FIdent("lsr_vec",0), [iters; ow], vec_args [x; Constant (cvt_int_bits lo ow)]) in
        Expr_TApply(FIdent("trunc_vec",0), [iters; nw; ow], [shifted; iters; nw])

    (* Appends *)
    (* Special case for a zero extend, convert into ZeroExtend *)
    | "append_bits", 0, [wx;wy], [Constant (Expr_LitBits i);y] when (parse_bits i).v = Z.zero ->
        let nw = add_int wx wy in
        Expr_TApply(FIdent("zcast_vec", 0), [iters; nw; wy], (vec_args [y]) @ [nw])
    | "append_bits", 0, [wx;wy], [y;Constant (Expr_LitBits i)] when (parse_bits i).v = Z.zero ->
        let nw = add_int wx wy in
        let cast = Expr_TApply(FIdent("zcast_vec", 0), [iters; nw; wx], (vec_args [y]) @ [nw]) in
        let shifts = replicate st.iterations nw (cvt_int_bits wy nw) in
        Expr_TApply(FIdent("lsl_vec", 0), [iters; nw], [cast;shifts;iters])
    (* Append over two bitvectors turns into zip TODO: Extend to support gcd of their widths *)
    | "append_bits", 0, [wx;wy], [x;y] when wx = wy ->
        let input = Expr_TApply(FIdent("append_bits",0), [mul_iters wx; mul_iters wy], std_args [x;y]) in
        let sels = build_sels st.iterations (fun i -> [ i ; add_int st.iterations i ]) in
        let sels = List.fold_left (@) [] sels in
        select_vec (add_int st.iterations st.iterations) wx input sels

    | _ -> failwith @@ "Unsupported conversion: " ^ f ^ " " ^ Utils.pp_list pp_expr tes ^ " " ^ Utils.pp_list pp_abs es

  (*
    Turn an abstract point into an operation.
    In effect, this corresponds to computing the abstract point simultaneously
    for all loop iterations.
  *)
  and build_vec_expr st abs =
    match abs with
    (* Constant should not change, replicate it *)
    | Constant expr ->
        let w = expr_of_int (width_of_expr expr st) in
        replicate st.iterations w expr
    (* Vector Operation *)
    | VecOp(FIdent(f,i), tes, es) ->
        build_vec_prim st f i tes es
    (* Read becomes a select operation, building based on its stride and width *)
    | Read(expr,Index(base,mult),width,expr_width) ->
        let sels = build_sels st.iterations (fun i -> add_int base (mul_int mult i)) in
        let elems = div_int expr_width width in
        select_vec elems width expr sels
    (* Write is a select between a base variable and the overwritten component *)
    | Write(var,Index(base,mult),width,var_width,e) ->
        let elems = div_int var_width width in
        let sels = build_sels elems (fun i ->
          ite_int (eq_int (mod_int (sub_int i base) mult) zero_int)
            (add_int (div_int (sub_int i base) mult) elems) i) in
        let expr = append_bits (mul_int st.iterations width) var_width (build_vec_expr st e) (Expr_Var var) in
        select_vec (add_int elems st.iterations) width expr sels
    | _ -> failwith @@ "Failed to build vector expression for: " ^ pp_abs abs

  (* Identify cases where self-reference is limited to reads of a particular
     position and width. *)
  let rec parallel_write var pos width e =
    match e with
    | VecOp(f, tes, es) ->
        let tes = not (IdentSet.mem var (unionSets (List.map fv_expr tes))) in
        let es = List.map (parallel_write var pos width) es in
        tes && List.for_all (fun s -> s) es
    | Read(Expr_Var v',pos',width',_) when v' = var ->
        pos = pos' && width = width'
    | _ -> not (IdentSet.mem var (deps e))

  (* For a variable and abstract point, produce an expression equivalent to the
     parallel evaluation of the abstract point. *)
  let summarize_assign st var abs =
    match abs with
    (* Result is not dependent on itself in anyway *)
    | a when not (IdentSet.mem var (deps a)) ->
        build_vec_expr st abs
    (* Parallel Write, element is only dependent on itself *)
    | Write(var',pos,width,exprw,e) when var = var' && parallel_write var pos width e ->
        build_vec_expr st abs
    (* Final result for a function of loop index *)
    | BVIndex(Expr_Var base,mul,w) when base = var ->
        let iters = cvt_int_bits st.iterations w in
        let m = mul_bits w mul iters in
        add_bits w (Expr_Var base) m

    (* Reduce Add *)
    | VecOp(FIdent("add_bits", 0), [w], [Constant (Expr_Var var') ; e]) when is_vec_op e && var' = var && not (IdentSet.mem var (deps e)) ->
        let e = build_vec_expr st e in
        Expr_TApply ( FIdent("reduce_add",0), [st.iterations; w], [e ; Expr_Var var])

    | _ -> failwith @@ "Failed to summarize " ^ pprint_ident var ^ " <- " ^ pp_abs abs

  (* Given a successful abstract representation of a loop, reduce its observable
     effects into a series of assignments.
   *)
  let loop_summary st loc =
    Bindings.fold (fun var abs acc ->
      let c = summarize_assign st var abs in
      let s = Stmt_Assign(LExpr_Var var, c, loc) in
      s::acc (* TODO: Need temps for this *)
    ) st.vars []

  (****************************************************************
   * Analysis Entry Point
   ****************************************************************)

  (* Map from inside out *)
  let rec walk s types env =
    List.fold_left (fun acc stmt ->
      match stmt with
      | Stmt_For(var, start, dir, stop, body, loc) ->
          let body = walk body types env in
          let st = init_state var start stop dir types env in
          let st' = fixed_point st body in
          let sum = loop_summary st' loc in
          (acc@sum)
      | Stmt_If(c, t, [], f, loc) ->
          let t = walk t types env in
          let f = walk f types env in
          (acc@[Stmt_If(c, t, [], f, loc)])
      | _ -> (acc@[stmt])) ([]) s

  let parse_sels v =
    let chars = String.length v in
    let elems = chars / 32 in
    let e = List.init elems (fun i -> let bv = parse_bits (String.sub v (i * 32) (32)) in Z.to_int bv.v) in
    List.rev e
  let print_sels sels =
    List.fold_left (fun a s -> (print_bv { n = 32 ; v = Z.of_int s } ^ a)) "" sels

  let check_leq x y =
    match x, y with
    | Expr_LitInt x, Expr_LitInt y -> Z.leq (Z.of_string x) (Z.of_string y)
    | _ -> false

  let check_lt x y =
    match x, y with
    | Expr_LitInt x, Expr_LitInt y -> Z.lt (Z.of_string x) (Z.of_string y)
    | _ -> false

  let is_div x y =
    match x, y with
    | Expr_LitInt x, Expr_LitInt y -> (Z.rem (Z.of_string x) (Z.of_string y)) = Z.zero
    | _ -> false

  let is_const_sels sels =
    List.for_all (fun i -> match i with Expr_LitInt _ -> true | _ -> false) sels
  let force_const_sels sels =
    List.map (fun i -> match i with Expr_LitInt i -> int_of_string i | _ -> failwith "force_const") sels

  let apply_sels bv w sels =
    let ins = (String.length bv) / w in
    let vals = List.init ins (fun i -> String.sub bv (i * w) w) in
    let vals = List.rev vals in
    let res = List.map (fun i -> List.nth vals i) sels in
    let res = List.rev res in
    String.concat "" res

  let rec inc_by s is =
    match is with
    | (Expr_LitInt i)::(Expr_LitInt j)::is when Z.sub (Z.of_string j) (Z.of_string i) = s ->
        inc_by s ((Expr_LitInt j)::is)
    | [Expr_LitInt l] -> Some (Z.of_string l)
    | _ -> None

  let is_slice sels w =
    match sels with
    | [i] -> Some (Slice_LoWd(mul_int i w,w))
    | (Expr_LitInt i)::is ->
        let first = Z.of_string i in
        (match inc_by (Z.one) sels with
        | Some last ->
            let diff = (Z.add (Z.sub last first) Z.one) in
            let width = mul_int (expr_of_Z diff) w in
            let lo = mul_int (expr_of_Z first) w in
            Some (Slice_LoWd(lo, width))
        | _ -> None)
    | _ -> None

  let is_const w =
    match w with Expr_LitInt _ -> true | _ -> false

  let force_const w =
    match w with Expr_LitInt i -> int_of_string i | _ -> failwith ""

  let rec push_select elems w x sels st =
    match x with
    | Expr_TApply (FIdent ("append_bits", 0), [wr;wl], [r;l])
        when List.for_all (fun i -> check_leq (mul_int w (add_int i (Expr_LitInt "1"))) wl) sels &&
          is_div wr w && is_div wl w ->
            let elems = sub_int elems (div_int wr w) in
            push_select elems w l sels st
    | Expr_TApply (FIdent ("append_bits", 0), [wr;wl], [r;l])
        when List.for_all (fun i -> check_leq wl (mul_int w i)) sels && is_div wl w && is_div wr w ->
          let shift = div_int wl w in
          let sels = List.map (fun i -> sub_int i shift) sels in
          let elems = sub_int elems (div_int wl w) in
          push_select elems w r sels st
    | Expr_TApply (FIdent ("append_bits", 0), [wr;wl], [r;l]) when wr = wl ->
        let elems = div_int elems (expr_of_int 2) in
        shuffle_vec elems w r l sels

    (* Comps *)
    | Expr_TApply (FIdent (("sle_vec"|"eq_vec"|"slt_vec") as f, 0), ([_;w] as tes), [l;r;n]) when n = elems ->
        let l = push_select elems w l sels st in
        let r = push_select elems w r sels st in
        Expr_TApply (FIdent (f, 0), tes, [l;r;n])
    (* Binops *)
    | Expr_TApply (FIdent (("add_vec"|"sub_vec"|"mul_vec"|"asr_vec"|"lsr_vec"|"lsl_vec") as f, 0), tes, [l;r;n]) when n = elems ->
        let l = push_select elems w l sels st in
        let r = push_select elems w r sels st in
        Expr_TApply (FIdent (f, 0), tes, [l;r;n])
    (* Casts *)
    | Expr_TApply (FIdent (("trunc_vec"|"zcast_vec"|"scast_vec"), 0), [n;nw;ow], [x;n';nw']) when nw = ow ->
        push_select elems ow x sels st
    | Expr_TApply (FIdent (("trunc_vec"|"zcast_vec"|"scast_vec") as f, 0), [n;nw;ow], [x;n';nw']) when n = elems ->
        let x = push_select elems ow x sels st in
        Expr_TApply (FIdent (f, 0), [n;nw;ow], [x;n';nw'])
    (* Ternary *)
    | Expr_TApply (FIdent ("ite_vec", 0), tes, [c;l;r;n]) when n = elems ->
        let c = push_select elems (expr_of_int 1) c sels st in
        let r = push_select elems w r sels st in
        let l = push_select elems w l sels st in
        Expr_TApply (FIdent ("ite_vec", 0), tes, [c;l;r;n])

    (* Replicate, given same element count no difference in result *)
    | Expr_TApply (FIdent ("replicate_bits", 0), tes, [_;n]) when n = elems ->
        x

    (* Slice from 0 to some width is redundant, just slice full expression directly *)
    | Expr_Slices (x, [Slice_LoWd(lo, wd)]) when is_div lo w ->
        let offset = div_int lo w in
        let sels = List.map (add_int offset) sels in
        let wd = width_of_expr x st in
        let elems = div_int (expr_of_int wd) w in
        push_select elems w x sels st

    (* Nested selects, easy case of matching element widths *)
    | Expr_TApply (FIdent ("select_vec", 0), [ins'; outs'; w'], [x; Expr_LitBits sels']) when is_const_sels sels && w = w' ->
        let sels = force_const_sels sels in
        let sels' = parse_sels sels' in
        let res = List.map (List.nth sels') sels in
        let res = List.map expr_of_int res in
        push_select ins' w x res st

    (* Acceptable result, consider possible slice reduction *)
    | Expr_Var v ->
        (match is_slice sels w with
        | Some s -> Expr_Slices(Expr_Var v, [s])
        | _ -> select_vec elems w x sels)
    (* Evaluate the select given a constant expression *)
    | Expr_LitBits x when is_const_sels sels && is_const w ->
        let sels = force_const_sels sels in
        let w = force_const w in
        Expr_LitBits (apply_sels x w sels)

    (* Failure case, wasn't able to reduce *)
    | _ ->
        (*Printf.printf "push_select: %s\n" (pp_expr x);*)
        select_vec elems w x sels

  class cleanup st = object
    inherit Asl_visitor.nopAslVisitor
    method !vexpr e =
      (match e with
      | Expr_TApply (FIdent ("select_vec", 0), [ins; outs; w], [x;Expr_LitBits sels]) ->
          let sels = parse_sels sels in
          let sels = List.map (fun i -> expr_of_int i) sels in
          ChangeDoChildrenPost(push_select ins w x sels st, fun e -> e)
      | _ -> DoChildren)
  end

  let run (s: stmt list) env : (bool * stmt list) =
    let tys = Dis_tc.LocalVarTypes.run [] [] s in
    let st = { types = tys ; env ; iterations = Expr_LitInt "0" ; ld = Bindings.empty ; vars = Bindings.empty } in
    try
      let res = walk s tys env in
      let res = visit_stmts (new cleanup st) res in
      (true,res)
    with e ->
      (*let m = Printexc.to_string e in
      Printf.printf "\nVec Failure: %s\n" m;*)
      (false,s)
>>>>>>> eeb0ae82

end<|MERGE_RESOLUTION|>--- conflicted
+++ resolved
@@ -187,9 +187,6 @@
         | [], [], [] -> pass
         | _, _, _ -> (Stmt_If(c, tstmts', List.map fst elsif', fstmts', loc)::acc,used))
 
-<<<<<<< HEAD
-      | Stmt_Assert (c, _) when is_true c -> pass
-=======
       | Stmt_For(var, start, dir, stop, body, loc) ->
           (* Assumes we have a non-zero loop, so things will be decled *)
           let rec loop used =
@@ -198,8 +195,8 @@
           in
           let (body,used) = loop used in
           (Stmt_For(var, start, dir, stop, body, loc)::acc,used)
->>>>>>> eeb0ae82
-
+
+      | Stmt_Assert (c, _) when is_true c -> pass
       (* Unreachable points *)
       | Stmt_Assert (c, _) when is_false c -> halt stmt
       | Stmt_Throw _ -> halt stmt
@@ -209,181 +206,6 @@
     ) xs ([], used)
 end
 
-<<<<<<< HEAD
-
-
-(** Transforms setters using formal reference (in/out) parameters
-    into functions returning modified versions of the reference parameters.
-*)
-module RefParams = struct
-
-  (** Filters the given list of sformal, returning a list of
-      (argument index, type, argument name) with only the ref params. *)
-  let get_ref_params (xs: sformal list): (int * ty * ident) list =
-    let xs = List.mapi (fun i x -> (i,x)) xs in
-    List.filter_map
-      (fun (n,f) ->
-      match f with
-      | Formal_InOut (t,i) -> Some (n,t,i)
-      | _ -> None)
-      xs
-
-  (** Replaces all procedure returns in the given statement list
-      with the given statement. *)
-  let replace_returns ss s =
-    let visit = object
-      inherit Asl_visitor.nopAslVisitor
-      method! vstmt =
-        function
-          | Stmt_ProcReturn _ -> ChangeTo [s]
-        | Stmt_FunReturn _ -> failwith "unexpected function return in ref param conversion."
-        | _ -> DoChildren
-    end
-    in
-    Asl_visitor.visit_stmts visit ss
-
-  (** Replaces setter declarations which use formal in-out parameters with
-      functions which return their modified parameters.
-
-      For example,
-
-        Elem[bits(N) &vector, integer e] = bits(size) value
-          ...
-          return;
-
-      is transformed to
-
-        (bits(N)) Elem.read(bits(N) vector, integer e, bits(size) value)
-          ...
-          return (vector);
-
-
-      *)
-  class visit_decls = object
-    inherit Asl_visitor.nopAslVisitor
-
-    (* mapping of function identifiers to their (new) signature along with
-       the indices of their. *)
-    val mutable ref_params : (Tcheck.funtype * int list) Bindings.t = Bindings.empty
-
-    method ref_params = ref_params
-
-    method! vdecl (d: declaration): declaration visitAction =
-      match d with
-      | Decl_ArraySetterDefn (nm, args, vty, vnm, body, loc)->
-        (match get_ref_params args with
-        | [] -> DoChildren
-        | refs ->
-          (* indices, types, and identifiers for the ref params. *)
-          let ns = List.map (fun (n,_,_) -> n) refs in
-          let ts = List.map (fun (_,t,_) -> t) refs in
-          let is = List.map (fun (_,_,i) -> i) refs in
-
-          (* append setter value argument to formal argument list. *)
-          let args' = List.map Tcheck.formal_of_sformal args @ [vty, vnm] in
-
-          (* construct return expression to return modified ref vars. *)
-          let vars = List.map (fun x -> Expr_Var x) is in
-          let ret = Stmt_FunReturn (Expr_Tuple vars, loc) in
-          let body' = replace_returns body ret in
-
-          let rty = Type_Tuple ts in
-          let funty = (nm, false, [], [], List.map arg_of_sformal args @ [(vty, vnm)], rty) in
-          ref_params <- Bindings.add nm (funty,ns) ref_params;
-          ChangeTo (Decl_FunDefn (rty, nm, args', body', loc))
-        )
-      | _ -> DoChildren
-  end
-
-  (** Replaces writes to the setters modified above to assign
-      the return value back to the original variables.
-
-      For example,
-
-        Elem[vector, 2] = '1001';
-
-      is transformed to
-
-        vector = Elem.read(vector, 2, '1001');
-
-      *)
-  class visit_writes (ref_params: (Tcheck.funtype * int list) Bindings.t) = object
-    inherit Asl_visitor.nopAslVisitor
-
-    val mutable n = 0;
-
-    method! vstmt (s: stmt): stmt list visitAction =
-      singletonVisitAction @@ match s with
-      | Stmt_Assign (LExpr_Write (setter, targs, args), r, loc) ->
-        (match Bindings.find_opt setter ref_params with
-        | None -> DoChildren
-        | Some (_,ns) ->
-          let refs = List.map (List.nth args) ns in
-          (* Printf.printf "ref param: %s\n" (pp_expr a); *)
-
-          let les = List.map Symbolic.expr_to_lexpr refs in
-          let call = Expr_TApply (setter, targs, args @ [r]) in
-          ChangeTo (Stmt_Assign (LExpr_Tuple les, call, loc))
-        )
-      (* case where a write expression is used within a tuple destructuring. *)
-      | Stmt_Assign (LExpr_Tuple(LExpr_Write (setter, tes, es) :: rest), r, loc) ->
-        (match Bindings.find_opt setter ref_params with
-        | None -> DoChildren
-        | Some ((nm, _, _, _, args, _),ns) ->
-
-          n <- n + 1;
-          (* create new variable to store value to be passed to setter. *)
-          let rvar = Ident ("Write_" ^ pprint_ident (stripTag setter) ^ string_of_int n) in
-          (* arguments to setter function appended with r-value. *)
-          let es' = es @ [Expr_Var rvar] in
-
-          (* infer value argument type of setter by substituting arguments into
-             the last type argument. *)
-          let subs = List.combine (List.map snd args) es' in
-          let sub_bindings = Bindings.of_seq (List.to_seq subs) in
-          let (vty,_) = List.hd (List.rev args) in
-          let vty = subst_type sub_bindings vty in
-
-          (* emit: vty rvar declaration *)
-          let decl_var = Stmt_VarDeclsNoInit (vty, [rvar], loc) in
-          (* emit: (rvar, ...) = r *)
-          let assign_tuple = Stmt_Assign (LExpr_Tuple (LExpr_Var rvar :: rest), r, loc) in
-
-          let refs = List.map (List.nth es') ns in
-          let les = List.map Symbolic.expr_to_lexpr refs in
-          let write_call = Expr_TApply (setter, tes, es') in
-          (* emit: (refparams) = __write(es, rvar) *)
-          let assign_write = Stmt_Assign (LExpr_Tuple les, write_call, loc) in
-
-          let x = (Stmt_If (
-            expr_true,
-            [decl_var; assign_tuple; assign_write],
-            [],
-            [],
-            loc)) in
-          ChangeTo x
-        )
-      | _ -> DoChildren
-
-    method! vlexpr le =
-      match le with
-      | LExpr_Write (nm, _, _) when Bindings.mem nm ref_params ->
-        failwith @@ "unexpected write using parameters by reference: " ^ pp_lexpr le
-      | _ -> DoChildren
-  end
-
-  let ref_param_conversion (ds: declaration list) =
-    let v1 = new visit_decls in
-    let ds = List.map (Asl_visitor.visit_decl (v1 :> Asl_visitor.aslVisitor)) ds in
-    let v2 = new visit_writes (v1#ref_params) in
-    let ds = List.map (Asl_visitor.visit_decl v2) ds in
-    ds
-    (* Tcheck.GlobalEnv.clear Tcheck.env0;
-    Tcheck.tc_declarations false ds *)
-end
-
-=======
->>>>>>> eeb0ae82
 module StatefulIntToBits = struct
   type interval = (Z.t * Z.t)
   type abs = (int * bool * interval)
@@ -726,9 +548,8 @@
             sym_expr @@ extend abs (e,a)
 
       | Expr_TApply (FIdent ("eq_int", 0), [], [x;y]) ->
-<<<<<<< HEAD
-          let x = bv_of_int_expr vars x in
-          let y = bv_of_int_expr vars y in
+          let x = bv_of_int_expr st x in
+          let y = bv_of_int_expr st y in
           (* If y is strictly greater, must be false *)
           if Z.gt (lower (snd y)) (upper (snd x)) then expr_false
           (* If x is strictly greater, must be false *)
@@ -739,8 +560,8 @@
             sym_expr @@ sym_prim (FIdent ("eq_bits", 0)) [sym_of_abs w] [ex x; ex y]
 
       | Expr_TApply (FIdent ("ne_int", 0), [], [x;y]) ->
-          let x = bv_of_int_expr vars x in
-          let y = bv_of_int_expr vars y in
+          let x = bv_of_int_expr st x in
+          let y = bv_of_int_expr st y in
           (* If y is strictly greater, must be true *)
           if Z.gt (lower (snd y)) (upper (snd x)) then expr_true
           (* If x is strictly greater, must be true *)
@@ -749,27 +570,12 @@
             let w = merge_abs (snd x) (snd y) in
             let ex = extend w in
             sym_expr @@ sym_prim (FIdent ("ne_bits", 0)) [sym_of_abs w] [ex x; ex y]
-=======
-          let x = bv_of_int_expr st x in
-          let y = bv_of_int_expr st y in
-          let w = merge_abs (snd x) (snd y) in
-          let ex = extend w in
-          sym_expr @@ sym_prim (FIdent ("eq_bits", 0)) [sym_of_abs w] [ex x; ex y]
-
-      | Expr_TApply (FIdent ("ne_int", 0), [], [x;y]) ->
-          let x = bv_of_int_expr st x in
-          let y = bv_of_int_expr st y in
-          let w = merge_abs (snd x) (snd y) in
-          let ex = extend w in
-          sym_expr @@ sym_prim (FIdent ("ne_bits", 0)) [sym_of_abs w] [ex x; ex y]
->>>>>>> eeb0ae82
 
       (* x >= y  iff  y <= x  iff  x - y >= 0*)
       | Expr_TApply (FIdent ("ge_int", 0), [], [x;y])
       | Expr_TApply (FIdent ("le_int", 0), [], [y;x]) ->
-<<<<<<< HEAD
-          let x = force_signed (bv_of_int_expr vars x) in
-          let y = force_signed (bv_of_int_expr vars y) in
+          let x = force_signed (bv_of_int_expr st x) in
+          let y = force_signed (bv_of_int_expr st y) in
           (* if largest y is smaller or equal than smallest x, must be true *)
           if Z.leq (upper (snd y)) (lower (snd x)) then expr_true
           (* if smallest y is greater than largest x, must be false *)
@@ -778,20 +584,12 @@
             let w = merge_abs (snd x) (snd y) in
             let ex x = sym_expr (extend w x) in
             expr_prim' "sle_bits" [expr_of_abs w] [ex y;ex x]
-=======
-          let x = force_signed (bv_of_int_expr st x) in
-          let y = force_signed (bv_of_int_expr st y) in
-          let w = merge_abs (snd x) (snd y) in
-          let ex x = sym_expr (extend w x) in
-          expr_prim' "sle_bits" [expr_of_abs w] [ex y;ex x]
->>>>>>> eeb0ae82
 
       (* x < y  iff  y > x  iff x - y < 0 *)
       | Expr_TApply (FIdent ("lt_int", 0), [], [x;y])
       | Expr_TApply (FIdent ("gt_int", 0), [], [y;x]) ->
-<<<<<<< HEAD
-          let x = force_signed (bv_of_int_expr vars x) in
-          let y = force_signed (bv_of_int_expr vars y) in
+          let x = force_signed (bv_of_int_expr st x) in
+          let y = force_signed (bv_of_int_expr st y) in
           (* if largest y is smaller or equal than smallest x, must be true *)
           if Z.lt (upper (snd x)) (lower (snd y)) then expr_true
           (* if smallest y is greater than largest x, must be false *)
@@ -803,8 +601,8 @@
 
       (* Translation from enum to bit *)
       | Expr_TApply (FIdent ("eq_enum", n), [], [x;y]) when n > 0 ->
-          let x = bv_of_int_expr vars x in
-          let y = bv_of_int_expr vars y in
+          let x = bv_of_int_expr st x in
+          let y = bv_of_int_expr st y in
           (* If y is strictly greater, must be false *)
           if Z.gt (lower (snd y)) (upper (snd x)) then expr_false
           (* If x is strictly greater, must be false *)
@@ -815,8 +613,8 @@
             (sym_expr @@ sym_prim (FIdent ("eq_bits", 0)) [sym_of_abs w] [ex x; ex y])
 
       | Expr_TApply (FIdent ("ne_enum", n), [], [x;y]) when n > 0 ->
-          let x = bv_of_int_expr vars x in
-          let y = bv_of_int_expr vars y in
+          let x = bv_of_int_expr st x in
+          let y = bv_of_int_expr st y in
           (* If y is strictly greater, must be true *)
           if Z.gt (lower (snd y)) (upper (snd x)) then expr_true
           (* If x is strictly greater, must be true *)
@@ -825,28 +623,6 @@
             let w = merge_abs (snd x) (snd y) in
             let ex = extend w in
             (sym_expr @@ sym_prim (FIdent ("ne_bits", 0)) [sym_of_abs w] [ex x; ex y])
-=======
-          let x = force_signed (bv_of_int_expr st x) in
-          let y = force_signed (bv_of_int_expr st y) in
-          let w = merge_abs (snd x) (snd y) in
-          let ex x = sym_expr (extend w x) in
-          expr_prim' "slt_bits" [expr_of_abs w] [ex x;ex y]
-
-      (* Translation from enum to bit *)
-      | Expr_TApply (FIdent ("eq_enum", n), [], [x;y]) when n > 0 ->
-          let x = bv_of_int_expr st x in
-          let y = bv_of_int_expr st y in
-          let w = merge_abs (snd x) (snd y) in
-          let ex = extend w in
-          (sym_expr @@ sym_prim (FIdent ("eq_bits", 0)) [sym_of_abs w] [ex x; ex y])
-
-      | Expr_TApply (FIdent ("ne_enum", n), [], [x;y]) when n > 0 ->
-          let x = bv_of_int_expr st x in
-          let y = bv_of_int_expr st y in
-          let w = merge_abs (snd x) (snd y) in
-          let ex = extend w in
-          (sym_expr @@ sym_prim (FIdent ("ne_bits", 0)) [sym_of_abs w] [ex x; ex y])
->>>>>>> eeb0ae82
 
       (* these functions take bits as first argument and integer as second. just coerce second to bits. *)
       (* TODO: primitive implementations of these expressions expect the shift amount to be signed,
@@ -1559,17 +1335,13 @@
           let (fstmts, fcopies) = copyProp' fstmts copies in
           (acc@[Stmt_If (e, tstmts, [], fstmts, loc)], merge tcopies fcopies)
 
-<<<<<<< HEAD
-      | Stmt_Throw _
-      | Stmt_Assert _  ->
-=======
       (* Don't copy prop across loop (although we probably could) *)
       | Stmt_For (var, start, dir, stop, body, loc) ->
           let (body, _) = copyProp' body Bindings.empty in
           (acc@[Stmt_For (var, start, dir, stop, body, loc)], Bindings.empty)
 
+      | Stmt_Throw _
       | Stmt_Assert (_, _)  ->
->>>>>>> eeb0ae82
           (* Statements that shouldn't clobber *)
           (acc@[subst_stmt copies stmt], copies)
 
@@ -1895,11 +1667,7 @@
       match match_outer s with
       | Some (x, r, w, w', loc, res) when is_total w res ->
           (match List.find_opt (fun (test,_) -> StringMap.for_all test res) fn_guess with
-<<<<<<< HEAD
-          | Some (_,fn) -> ChangeTo [fn r x w loc]
-=======
           | Some (_,fn) -> ChangeTo [fn r x w w' loc]
->>>>>>> eeb0ae82
           | _ -> DoChildren)
       | _ -> DoChildren
 
@@ -1991,10 +1759,6 @@
   let init (u:unit) : 'elt t = let s = Stack.create () in Stack.push (Bindings.empty) s; s
 
 
-<<<<<<< HEAD
-=======
-
->>>>>>> eeb0ae82
   (** returns a flattened view of bindings accessible from the current (innermost) scope. *)
   let current_scope_bindings (b:'elt t) : 'elt Bindings.t =
     (* inner bindings shadow outer bindings. *)
@@ -2090,7 +1854,6 @@
     visit_stmts v s
 end
 
-<<<<<<< HEAD
 (* Ensure the program does not write or read a set of variables and fields.
    Assumes all record accesses are fully flattened and no name collisions between
    variable names and field accesses with '.' concatenation.
@@ -2764,7 +2527,7 @@
       match Bindings.find_opt i st.instrs with
       | Some reach -> fnsig_upd_body (fun b -> do_transform nm b reach) fnsig
       | None -> fnsig) instrs
-=======
+end
 
 (*
   The analysis attempts to argue that all loop computations
@@ -3765,6 +3528,5 @@
       (*let m = Printexc.to_string e in
       Printf.printf "\nVec Failure: %s\n" m;*)
       (false,s)
->>>>>>> eeb0ae82
 
 end