open Asl_utils

open AST
open Visitor
open Asl_visitor
open Symbolic
open Value

(* TODO: Central definition of prims in result + sanity test pass *)
let pure_prims =
  (List.map (fun f -> FIdent(f,0)) Value.prims_pure) @
  [
    FIdent("SignExtend",0);
    FIdent("ZeroExtend",0);
    FIdent("asr_bits",0);
    FIdent("lsr_bits",0);
    FIdent("lsl_bits",0);
    FIdent("slt_bits",0);
    FIdent("sle_bits",0);
  ]

let infer_type (e: expr): ty option =
  match e with
  | Expr_Slices(x, [Slice_LoWd(l,w)]) -> Some(Type_Bits(w))
  | Expr_TApply((FIdent(name, _) | Ident(name)), [], _) -> begin
    match name with
    | "eq_enum"            -> Some(type_bool)
    | "ne_enum"            -> Some(type_bool)
    | "eq_bool"            -> Some(type_bool)
    | "ne_bool"            -> Some(type_bool)
    | "and_bool"           -> Some(type_bool)
    | "or_bool"            -> Some(type_bool)
    | "equiv_bool"         -> Some(type_bool)
    | "not_bool"           -> Some(type_bool)
    | "eq_int"             -> Some(type_bool)
    | "ne_int"             -> Some(type_bool)
    | "le_int"             -> Some(type_bool)
    | "lt_int"             -> Some(type_bool)
    | "ge_int"             -> Some(type_bool)
    | "gt_int"             -> Some(type_bool)
    | "is_pow2_int"        -> Some(type_bool)
    | "neg_int"            -> Some(type_integer)
    | "add_int"            -> Some(type_integer)
    | "sub_int"            -> Some(type_integer)
    | "shl_int"            -> Some(type_integer)
    | "shr_int"            -> Some(type_integer)
    | "mul_int"            -> Some(type_integer)
    | "zdiv_int"           -> Some(type_integer)
    | "zrem_int"           -> Some(type_integer)
    | "fdiv_int"           -> Some(type_integer)
    | "frem_int"           -> Some(type_integer)
    | "mod_pow2_int"       -> Some(type_integer)
    | "align_int"          -> Some(type_integer)
    | "pow2_int"           -> Some(type_integer)
    | "pow_int_int"        -> Some(type_integer)
    | "eq_real"            -> Some(type_bool)
    | "ne_real"            -> Some(type_bool)
    | "le_real"            -> Some(type_bool)
    | "lt_real"            -> Some(type_bool)
    | "ge_real"            -> Some(type_bool)
    | "round_tozero_real"  -> Some(type_integer)
    | "round_down_real"    -> Some(type_integer)
    | "round_up_real"      -> Some(type_integer)
    | "in_mask"            -> Some(type_bool)
    | "notin_mask"         -> Some(type_bool)
    | "eq_str"             -> Some(type_bool)
    | "ne_str"             -> Some(type_bool)
    | "is_cunpred_exc"     -> Some(type_bool)
    | "is_exctaken_exc"    -> Some(type_bool)
    | "is_impdef_exc"      -> Some(type_bool)
    | "is_see_exc"         -> Some(type_bool)
    | "is_undefined_exc"   -> Some(type_bool)
    | "is_unpred_exc"      -> Some(type_bool)
    | "asl_file_open"      -> Some(type_integer)
    | "asl_file_getc"      -> Some(type_integer)
    | "cvt_bool_bv"        -> Some(Type_Bits(Expr_LitInt("1")))
    | "cvt_bv_bool"        -> Some(type_bool)
    | _ -> None
    end
  | Expr_TApply((FIdent(name, _) | Ident(name)), [Expr_LitInt(_) as num], _) -> begin
    match name with
    | "ram_read"           -> Some(Type_Bits(num))
    | "add_bits"           -> Some(Type_Bits(num))
    | "sub_bits"           -> Some(Type_Bits(num))
    | "mul_bits"           -> Some(Type_Bits(num))
    | "sdiv_bits"          -> Some(Type_Bits(num))
    | "and_bits"           -> Some(Type_Bits(num))
    | "or_bits"            -> Some(Type_Bits(num))
    | "eor_bits"           -> Some(Type_Bits(num))
    | "not_bits"           -> Some(Type_Bits(num))
    | "zeros_bits"         -> Some(Type_Bits(num))
    | "ones_bits"          -> Some(Type_Bits(num))
    | "replicate_bits"     -> Some(Type_Bits(num))
    | "append_bits"        -> Some(Type_Bits(num))
    | "cvt_int_bits"       -> Some(Type_Bits(num))
    | "LSL"                -> Some(Type_Bits(num))
    | "LSR"                -> Some(Type_Bits(num))
    | "ASR"                -> Some(Type_Bits(num))
    | "cvt_bits_uint"      -> Some(type_integer)
    | "cvt_bits_sint"      -> Some(type_integer)
    | "eq_bits"            -> Some(type_bool)
    | "ne_bits"            -> Some(type_bool)
    | "sle_bits"           -> Some(type_bool)
    | "slt_bits"           -> Some(type_bool)
    | _ -> None
    end
  | Expr_TApply((FIdent(name, _) | Ident(name)), [Expr_LitInt(v1) as num1; Expr_LitInt(v2) as num2], _) -> begin
    (* These are... dubious. None appear in value.ml, so they're all based on what "looks correct". *)
    match name with
    | "ZeroExtend"         -> Some(Type_Bits(num2))
    | "SignExtend"         -> Some(Type_Bits(num2))
    | "lsl_bits"           -> Some(Type_Bits(num1))
    | "lsr_bits"           -> Some(Type_Bits(num1))
    | "asl_bits"           -> Some(Type_Bits(num1))
    | "asr_bits"           -> Some(Type_Bits(num1))
    | "append_bits"        ->
      Some(Type_Bits(Expr_LitInt(string_of_int((int_of_string v1) + (int_of_string v2)))))
    | _ -> None
    end
  | _ -> None

(** Remove variables which are unused at the end of the statement list. *)
module RemoveUnused = struct
  let rec is_false = function
    | Expr_Var (Ident "FALSE") -> true
    | Expr_TApply (FIdent ("or_bool", 0), [], [a;b]) -> is_false a && is_false b
    | Expr_TApply (FIdent ("and_bool", 0), [], [a;b]) -> is_false a || is_false b
    | _ -> false

  let rec is_true = function
    | Expr_Var (Ident "TRUE") -> true
    | Expr_TApply (FIdent ("and_bool", 0), [], [a;b]) -> is_true a && is_true b
    | Expr_TApply (FIdent ("or_bool", 0), [], [a;b]) -> is_true a || is_true b
    | _ -> false

  let rec remove_unused (globals: IdentSet.t) xs = fst (remove_unused' globals IdentSet.empty xs)

  and remove_unused' globals (used: IdentSet.t) (xs: stmt list): (stmt list * IdentSet.t) =
    List.fold_right (fun stmt (acc, used) ->

      let pass = (acc, used)
      and emit (s: stmt) = (s::acc, IdentSet.union used (fv_stmt s))
      and halt (s: stmt) = ([stmt], IdentSet.empty)
      in

      match stmt with
      | Stmt_VarDeclsNoInit(ty, vs, loc) ->
        let vs' = List.filter (fun i -> IdentSet.mem i used) vs in
        (match vs' with
        | [] -> pass
        | _ -> emit (Stmt_VarDeclsNoInit(ty, vs', loc)))
      | Stmt_VarDecl(ty, v, i, loc) ->
        if IdentSet.mem v used
          then emit stmt
          else pass
      | Stmt_ConstDecl(ty, v, i, loc) ->
        if IdentSet.mem v used
          then emit stmt
          else pass
      | Stmt_Assign(le, r, loc) ->
        let lvs = assigned_vars_of_stmts [stmt] in
        if not (IdentSet.disjoint lvs used) || not (IdentSet.disjoint lvs globals)
          then emit stmt
          else pass

      (* Skip if structure if possible - often seen in decode tests *)
      | Stmt_If(c, tstmts, elsif, fstmts, loc) when is_true c ->
          let (tstmts',tused) = remove_unused' globals used tstmts in
          (tstmts'@acc,tused)

      | Stmt_If(c, tstmts, [], fstmts, loc) when is_false c ->
          let (fstmts',tused) = remove_unused' globals used fstmts in
          (fstmts'@acc,tused)

      | Stmt_If(c, tstmts, elsif, fstmts, loc) ->
        let (tstmts',tused) = remove_unused' globals used tstmts in
        let (fstmts',fused) = remove_unused' globals used fstmts in
        let elsif' = List.map
          (fun (S_Elsif_Cond (c,ss)) ->
            let (b, bused) = remove_unused' globals used ss in
            let bused = IdentSet.union bused (fv_expr c) in
            (S_Elsif_Cond (c,b), bused))
          elsif in
        let used = List.fold_right (fun (_,u) -> IdentSet.union u) elsif' (IdentSet.union tused fused) in
        let used = IdentSet.union used (fv_expr c) in
        (match (tstmts',fstmts',elsif') with
        | [], [], [] -> pass
        | _, _, _ -> (Stmt_If(c, tstmts', List.map fst elsif', fstmts', loc)::acc,used))

      | Stmt_Assert (c, _) when is_true c -> pass

      (* Unreachable points *)
      | Stmt_Assert (c, _) when is_false c -> halt stmt
      | Stmt_Throw _ -> halt stmt

      | x -> emit x

    ) xs ([], used)
end



(** Transforms setters using formal reference (in/out) parameters
    into functions returning modified versions of the reference parameters.
*)
module RefParams = struct

  (** Filters the given list of sformal, returning a list of
      (argument index, type, argument name) with only the ref params. *)
  let get_ref_params (xs: sformal list): (int * ty * ident) list =
    let xs = List.mapi (fun i x -> (i,x)) xs in
    List.filter_map
      (fun (n,f) ->
      match f with
      | Formal_InOut (t,i) -> Some (n,t,i)
      | _ -> None)
      xs

  (** Replaces all procedure returns in the given statement list
      with the given statement. *)
  let replace_returns ss s =
    let visit = object
      inherit Asl_visitor.nopAslVisitor
      method! vstmt =
        function
          | Stmt_ProcReturn _ -> ChangeTo [s]
        | Stmt_FunReturn _ -> failwith "unexpected function return in ref param conversion."
        | _ -> DoChildren
    end
    in
    Asl_visitor.visit_stmts visit ss

  (** Replaces setter declarations which use formal in-out parameters with
      functions which return their modified parameters.

      For example,

        Elem[bits(N) &vector, integer e] = bits(size) value
          ...
          return;

      is transformed to

        (bits(N)) Elem.read(bits(N) vector, integer e, bits(size) value)
          ...
          return (vector);


      *)
  class visit_decls = object
    inherit Asl_visitor.nopAslVisitor

    (* mapping of function identifiers to their (new) signature along with
       the indices of their. *)
    val mutable ref_params : (Tcheck.funtype * int list) Bindings.t = Bindings.empty

    method ref_params = ref_params

    method! vdecl (d: declaration): declaration visitAction =
      match d with
      | Decl_ArraySetterDefn (nm, args, vty, vnm, body, loc)->
        (match get_ref_params args with
        | [] -> DoChildren
        | refs ->
          (* indices, types, and identifiers for the ref params. *)
          let ns = List.map (fun (n,_,_) -> n) refs in
          let ts = List.map (fun (_,t,_) -> t) refs in
          let is = List.map (fun (_,_,i) -> i) refs in

          (* append setter value argument to formal argument list. *)
          let args' = List.map Tcheck.formal_of_sformal args @ [vty, vnm] in

          (* construct return expression to return modified ref vars. *)
          let vars = List.map (fun x -> Expr_Var x) is in
          let ret = Stmt_FunReturn (Expr_Tuple vars, loc) in
          let body' = replace_returns body ret in

          let rty = Type_Tuple ts in
          let funty = (nm, false, [], [], List.map arg_of_sformal args @ [(vty, vnm)], rty) in
          ref_params <- Bindings.add nm (funty,ns) ref_params;
          ChangeTo (Decl_FunDefn (rty, nm, args', body', loc))
        )
      | _ -> DoChildren
  end

  (** Replaces writes to the setters modified above to assign
      the return value back to the original variables.

      For example,

        Elem[vector, 2] = '1001';

      is transformed to

        vector = Elem.read(vector, 2, '1001');

      *)
  class visit_writes (ref_params: (Tcheck.funtype * int list) Bindings.t) = object
    inherit Asl_visitor.nopAslVisitor

    val mutable n = 0;

    method! vstmt (s: stmt): stmt list visitAction =
      singletonVisitAction @@ match s with
      | Stmt_Assign (LExpr_Write (setter, targs, args), r, loc) ->
        (match Bindings.find_opt setter ref_params with
        | None -> DoChildren
        | Some (_,ns) ->
          let refs = List.map (List.nth args) ns in
          (* Printf.printf "ref param: %s\n" (pp_expr a); *)

          let les = List.map Symbolic.expr_to_lexpr refs in
          let call = Expr_TApply (setter, targs, args @ [r]) in
          ChangeTo (Stmt_Assign (LExpr_Tuple les, call, loc))
        )
      (* case where a write expression is used within a tuple destructuring. *)
      | Stmt_Assign (LExpr_Tuple(LExpr_Write (setter, tes, es) :: rest), r, loc) ->
        (match Bindings.find_opt setter ref_params with
        | None -> DoChildren
        | Some ((nm, _, _, _, args, _),ns) ->

          n <- n + 1;
          (* create new variable to store value to be passed to setter. *)
          let rvar = Ident ("Write_" ^ pprint_ident (stripTag setter) ^ string_of_int n) in
          (* arguments to setter function appended with r-value. *)
          let es' = es @ [Expr_Var rvar] in

          (* infer value argument type of setter by substituting arguments into
             the last type argument. *)
          let subs = List.combine (List.map snd args) es' in
          let sub_bindings = Bindings.of_seq (List.to_seq subs) in
          let (vty,_) = List.hd (List.rev args) in
          let vty = subst_type sub_bindings vty in

          (* emit: vty rvar declaration *)
          let decl_var = Stmt_VarDeclsNoInit (vty, [rvar], loc) in
          (* emit: (rvar, ...) = r *)
          let assign_tuple = Stmt_Assign (LExpr_Tuple (LExpr_Var rvar :: rest), r, loc) in

          let refs = List.map (List.nth es') ns in
          let les = List.map Symbolic.expr_to_lexpr refs in
          let write_call = Expr_TApply (setter, tes, es') in
          (* emit: (refparams) = __write(es, rvar) *)
          let assign_write = Stmt_Assign (LExpr_Tuple les, write_call, loc) in

          let x = (Stmt_If (
            expr_true,
            [decl_var; assign_tuple; assign_write],
            [],
            [],
            loc)) in
          ChangeTo x
        )
      | _ -> DoChildren

    method! vlexpr le =
      match le with
      | LExpr_Write (nm, _, _) when Bindings.mem nm ref_params ->
        failwith @@ "unexpected write using parameters by reference: " ^ pp_lexpr le
      | _ -> DoChildren
  end

  let ref_param_conversion (ds: declaration list) =
    let v1 = new visit_decls in
    let ds = List.map (Asl_visitor.visit_decl (v1 :> Asl_visitor.aslVisitor)) ds in
    let v2 = new visit_writes (v1#ref_params) in
    let ds = List.map (Asl_visitor.visit_decl v2) ds in
    ds
    (* Tcheck.GlobalEnv.clear Tcheck.env0;
    Tcheck.tc_declarations false ds *)
end

module StatefulIntToBits = struct
  type interval = (Z.t * Z.t)
  type abs = (int * bool * interval)
  type state = (bool * abs Bindings.t)

  (** Compute the bitvector width needed to represent an interval *)
  let width_of_interval  ?(force_signed=false) ((u,l): interval): int * bool =
    if not force_signed && Z.geq l Z.zero then
      let i = max (Z.log2up (Z.succ u)) 1 in
      (i,false)
    else
      let u' = if Z.gt u Z.zero then 1 + (Z.log2up (Z.succ u)) else 1 in
      let l' = if Z.lt l Z.zero then 1 + (Z.log2up (Z.neg l)) else 1 in
      (max u' l',true)

  (** Build an abstract point to represent a constant integer *)
  let abs_of_const (c: Z.t): abs =
    let i = (c,c) in
    let (w,s) = width_of_interval i in
    (w,s,i)

  (** Build an abstract point for all values possible in a bv of width w *)
  let abs_of_width (w: int): abs =
    let t = Z.succ (Z.one) in
    let u = Z.pred (Z.pow t (w - 1)) in
    let l = Z.neg (Z.pow t (w - 1)) in
    (w, true, (u,l))

  (** Build an abstract point for unsigned integer in signed representation *)
  let abs_of_uwidth (w: int): abs =
    let t = Z.succ (Z.one) in
    let u = Z.pred (Z.pow t w) in
    let l = Z.zero in
    (w, false, (u,l))

  let abs_of_interval (u: int) (l: int): abs =
    let i = (Z.of_int u, Z.of_int l) in
    let (w,s) = width_of_interval i in
    (w, s, i)

  (* Basic merge of abstract points *)
  let merge_abs ((lw,ls,(l1,l2)): abs) ((rw,rs,(r1,r2)): abs): abs =
    let s = ls || rs in
    let lw = if s && not ls then lw + 1 else lw in
    let rw = if s && not rs then rw + 1 else rw in
    (max lw rw,s,(Z.max r1 l1,Z.min r2 l2))

  (** Max and min of a list of integers *)
  let maxAll (z: Z.t list): Z.t =
    match z with
    | x::xs -> List.fold_left Z.max x xs
    | _ -> invalid_arg ""
  let minAll (z: Z.t list): Z.t =
    match z with
    | x::xs -> List.fold_left Z.min x xs
    | _ -> invalid_arg ""

  (** Brute force the bop and uop cases for range analysis *)
  let bopInterval ((l1,l2): interval) ((r1,r2): interval) (bop: Z.t -> Z.t -> Z.t) =
    (maxAll [bop l1 r1;bop l1 r2;bop l2 r1;bop l2 r2],
     minAll [bop l1 r1;bop l1 r2;bop l2 r1;bop l2 r2])
  let uopInterval ((l1,l2): interval) (uop: Z.t -> Z.t) =
    (maxAll [uop l1;uop l2],
     minAll [uop l1;uop l2])

  (** Preserve abstract points over bops and uops *)
  let abs_of_bop ((lw,ls,li): abs) ((rw,rs,ri): abs) (bop: Z.t -> Z.t -> Z.t): abs =
    let i = bopInterval li ri bop in
    let (iw,s) = width_of_interval ~force_signed:(ls||rs) i in
    let lw = if s && not ls then lw + 1 else lw in
    let rw = if s && not rs then rw + 1 else rw in
    let w = max (max lw rw) iw in
    (w,s,i)
  let abs_of_uop ((lw,ls,li): abs) (uop: Z.t -> Z.t): abs =
    let i = uopInterval li uop in
    let (iw,s) = width_of_interval ~force_signed:ls i in
    let lw = if s && not ls then lw + 1 else lw in
    let w = max lw iw in
    (w,s,i)

  (** Special case the range analysis for division, considering positive and negative denominators *)
  let abs_of_div (num: abs) ((dw,ds,(upper,lower)): abs): abs =
    let abs_of i = abs_of_bop num (dw,ds,i) Primops.prim_zdiv_int in
    let n_one = Z.neg (Z.one) in
    (* Consider ranges from upper to 1 and -1 to lower, excluding 0 *)
    let n_abs = abs_of (Z.min n_one upper, Z.min n_one lower) in
    let p_abs = abs_of (Z.max Z.one upper, Z.max Z.one lower) in
    (* Ignore abstract points that aren't in the denominator's range *)
    if Z.geq lower Z.zero then p_abs (* also captures (0,0) interval *)
    else if Z.leq upper Z.zero then n_abs
    else merge_abs n_abs p_abs

  let width (n,_,_) = n
  let signed (_,s,_) = s
  let interval (_,_,i) = i
  let lower (_,_,(_,l)) = l
  let upper (_,_,(u,_)) = u

  (** Convert abstract point width into exprs & symbols *)
  let expr_of_abs a =
    Expr_LitInt (string_of_int (width a))
  let sym_of_abs a: sym =
    sym_of_int (width a)

  (* Covert an expression and its abstract information to a signed representation *)
  let force_signed (e,old) =
    if signed old then (e,old)
    else
      let abs = (width old + 1, true, interval old) in
      (sym_zero_extend 1 (width old) e, abs)

  (** Extend an expression coupled with its abstract information to a width *)
  let extend (abs) ((e,old) : sym * abs) =
    (* Only extending *)
    assert (width old <= width abs);
    (* Only going from unsigned to signed *)
    assert ((not (signed old)) || signed abs);
    if signed abs && not (signed old) then
      let e = sym_zero_extend 1 (width old) e in
      let w = width old + 1 in
      if w = width abs then e
      else sym_sign_extend (width abs - w) w e
    else if width abs = width old then e
    else if not (signed abs) then sym_zero_extend (width abs - width old) (width old) e
    else sym_sign_extend (width abs - width old) (width old) e

  let is_power_of_2 n =
    n <> 0 && 0 = Int.logand n (n-1)

  let is_pos (_,abs) =
    let (_,l) = interval abs in
    Z.geq l Z.zero

  (** Integer variable reads that are successfully converted into
      bitvectors are wrapped in the following function call and
      subsequently unwrapped in a later pass.

      Variable reads that are not wrapped imply a integer variable
      use that this analysis fails to match. To remain compatible,
      these variable reads are subsequently converted back to integers. *)
  let wrapper_ident = FIdent ("StatefulIntToBit_wrapper", 0)

  (** Covert an integer expression tree into a bitvector equivalent *)
  let rec bv_of_int_expr (vars: state) (e: expr): (sym * abs) =
    match e with
    (* Directly translate integer constants into bitvector constants *)
    | Expr_LitInt n
    | Expr_LitHex n ->
        let n = Z.of_string (Value.drop_chars n ' ') in
        let w = abs_of_const n in
        let a = Z.extract n 0 (width w) in
        (sym_of_expr (Expr_LitBits (Z.format ("%0" ^ string_of_int (width w) ^ "b") a)),w)

    (* Assume variables have been declared at this point *)
    | Expr_Var i ->
        (match Bindings.find_opt i (snd vars) with
        | Some v -> (sym_prim wrapper_ident [] [Exp e], v)
        | _ -> failwith @@ "bv_of_int_expr: Unknown identifier: " ^ (pprint_ident i))

    | Expr_TApply (FIdent ("cvt_bits_uint", 0), [t], [e]) ->
        let n = int_of_expr t in
        let w = abs_of_uwidth n in
        (sym_of_expr e,w)
    | Expr_TApply (FIdent ("cvt_bits_sint", 0), [t], [e]) ->
        let n = int_of_expr t in
        let w = abs_of_width n in
        (sym_of_expr e,w)

    | Expr_TApply (FIdent ("add_int", 0), [], [x;y]) ->
        let x = bv_of_int_expr vars x in
        let y = bv_of_int_expr vars y in
        let w = abs_of_bop (snd x) (snd y) Primops.prim_add_int in
        let ex = extend w in
        let f = sym_prim (FIdent ("add_bits", 0)) [sym_of_abs w] [ex x;ex y] in
        (f,w)
    | Expr_TApply (FIdent ("sub_int", 0), [], [x;y]) ->
        let x = bv_of_int_expr vars x in
        let y = bv_of_int_expr vars y in
        let w = abs_of_bop (snd x) (snd y) Primops.prim_sub_int in
        let ex = extend w in
        let f = sym_prim (FIdent ("sub_bits", 0)) [sym_of_abs w] [ex x;ex y] in
        (f,w)
    | Expr_TApply (FIdent ("mul_int", 0), [], [x;y]) ->
        let x = bv_of_int_expr vars x in
        let y = bv_of_int_expr vars y in
        let w = abs_of_bop (snd x) (snd y) Primops.prim_mul_int in
        let ex = extend w in
        let f = sym_prim (FIdent ("mul_bits", 0)) [sym_of_abs w] [ex x;ex y] in
        (f,w)

    (* Interface only supports zero rounding division at present, force fdiv result to be positive *)
    | Expr_TApply (FIdent ("fdiv_int", 0), [], [x; y]) ->
        let x = force_signed (bv_of_int_expr vars x) in
        let y = force_signed (bv_of_int_expr vars y) in
        assert (is_pos x = is_pos y);
        let w = abs_of_div (snd x) (snd y) in
        let ex = extend w in
        let f = sym_prim (FIdent ("sdiv_bits", 0)) [sym_of_abs w] [ex x; ex y] in
        (f,w)

    (* when the divisor is a power of 2, mod can be implemented by truncating. *)
    | Expr_TApply (FIdent ("frem_int", 0), [], [n;Expr_LitInt d]) when is_power_of_2 (int_of_string d) ->
        let digits = Z.log2 (Z.of_string d) in
        let n = bv_of_int_expr vars n in
        if width (snd n) <= digits then n
        else
          let f = sym_slice Unknown (fst n) 0 digits in
          let w = abs_of_uwidth digits in
          (f,w)

    | Expr_TApply (FIdent ("neg_int", 0), [], [x]) ->
        let x = bv_of_int_expr vars x in
        let w = abs_of_uop (snd x) Primops.prim_neg_int in
        let ex = extend w in
        let f = sym_prim (FIdent ("not_bits", 0)) [sym_of_abs w] [ex x] in
        let offset = Val (VBits {v=Z.one; n=width w}) in
        let f = sym_prim (FIdent ("add_bits", 0)) [sym_of_abs w] [f; offset] in
        (f,w)

    (* TODO: Somewhat haphazard translation from old approach *)
    | Expr_TApply (FIdent ("shl_int", 0), [], [x; y]) ->
        let x = bv_of_int_expr vars x in
        let y = force_signed (bv_of_int_expr vars y) in
        (match fst y with
        | Val (VBits bv) ->
            let yshift = Z.to_int (Primops.prim_cvt_bits_sint bv) in
            let size = width (snd x) + yshift in
            let abs = if signed (snd x) then abs_of_width size else abs_of_uwidth size in
            (sym_append_bits Unknown (width (snd x)) yshift (fst x) (sym_zeros yshift),abs)
        | _ ->
            let (u,_) = interval (snd y) in
            (* in worst case, could shift upper bound on y, adding y bits *)
            let size = width (snd x) + (Z.to_int (Z.max u Z.zero)) in
            let abs = if signed (snd x) then abs_of_width size else abs_of_uwidth size in
            let ex = extend abs in
            let f = sym_prim (FIdent ("lsl_bits", 0)) [sym_of_int size; sym_of_abs (snd y)] [ex x;fst y] in
            (f,abs)
        )

    (* TODO: Over-approximate range on result, could be a little closer *)
    | Expr_TApply (FIdent ("shr_int", 0), [], [x; y]) ->
        let x = force_signed (bv_of_int_expr vars x) in
        let y = force_signed (bv_of_int_expr vars y) in
        (sym_prim (FIdent ("asr_bits", 0)) [sym_of_abs (snd x); sym_of_abs (snd y)] [fst x;fst y],snd x)

    | Expr_TApply (FIdent ("round_tozero_real",0), [], [x]) ->
        bv_of_real_expr vars x

    | _ -> failwith @@ "bv_of_int_expr: Unknown integer expression: " ^ (pp_expr e)

  and bv_of_real_expr (vars: state) (e: expr): sym * abs =
    match e with
    | Expr_LitReal n ->
        (* Assume it can be parsed as an integer. TODO: Haven't actually got a bv rep. of a float *)
        bv_of_int_expr vars (Expr_LitInt n)

    | Expr_TApply (FIdent ("divide_real",0), [], [x; y]) ->
        let x = force_signed (bv_of_real_expr vars x) in
        let y = force_signed (bv_of_real_expr vars y) in
        let w = abs_of_div (snd x) (snd y) in
        let ex = extend w in
        let f = sym_prim (FIdent ("sdiv_bits", 0)) [sym_of_abs w] [ex x; ex y] in
        (f,w)

    | Expr_TApply (FIdent ("cvt_int_real", 0), [], [x]) ->
        bv_of_int_expr vars x

    | _ -> failwith @@ "bv_of_real_expr: Unknown real expression: " ^ (pp_expr e)

  let bv_of_int_expr_opt (vars: state) (e: expr): (sym * abs) option =
    try
      Some(bv_of_int_expr vars e)
    with _ -> None

  (** AST traversal to identify the roots of int expr and convert them to bv *)
  class transform_int_expr (vars) = object (self)
    inherit Asl_visitor.nopAslVisitor
    method! vexpr e =
      let e' = match e with
      (* Slice may take bitvector or integer as first argument, allow for failure in bv case *)
      (* TODO: Would prefer to type check x, rather than allowing for failure *)
      | Expr_Slices(x, [Slice_LoWd(l,w)]) ->
          let l = int_of_expr l in
          let w = int_of_expr w in
          (match bv_of_int_expr_opt vars x with
          | Some (e,a) ->
              if width a = l + w && l = 0 then sym_expr e else
              let x = if width a <= l + w then extend (l+w,signed a,interval a) (e,a) else e in
              sym_expr @@ sym_slice Unknown x l w
          | None -> e)

      (* Other translation from int to bit *)
      | Expr_TApply (FIdent ("cvt_int_bits", 0), [t], [e;_]) ->
          let (e,a) = force_signed (bv_of_int_expr vars e) in
          let w = int_of_expr t in
          if w < width a then
            sym_expr @@ sym_slice Unknown e 0 w
          else
            let abs = (int_of_expr t,true,(Z.zero,Z.zero)) in
            sym_expr @@ extend abs (e,a)

      | Expr_TApply (FIdent ("eq_int", 0), [], [x;y]) ->
          let x = bv_of_int_expr vars x in
          let y = bv_of_int_expr vars y in
          (* If y is strictly greater, must be false *)
          if Z.gt (lower (snd y)) (upper (snd x)) then expr_false
          (* If x is strictly greater, must be false *)
          else if Z.gt (lower (snd x)) (upper (snd y)) then expr_false
          else
            let w = merge_abs (snd x) (snd y) in
            let ex = extend w in
            sym_expr @@ sym_prim (FIdent ("eq_bits", 0)) [sym_of_abs w] [ex x; ex y]

      | Expr_TApply (FIdent ("ne_int", 0), [], [x;y]) ->
          let x = bv_of_int_expr vars x in
          let y = bv_of_int_expr vars y in
          (* If y is strictly greater, must be true *)
          if Z.gt (lower (snd y)) (upper (snd x)) then expr_true
          (* If x is strictly greater, must be true *)
          else if Z.gt (lower (snd x)) (upper (snd y)) then expr_true
          else
            let w = merge_abs (snd x) (snd y) in
            let ex = extend w in
            sym_expr @@ sym_prim (FIdent ("ne_bits", 0)) [sym_of_abs w] [ex x; ex y]

      (* x >= y  iff  y <= x  iff  x - y >= 0*)
      | Expr_TApply (FIdent ("ge_int", 0), [], [x;y])
      | Expr_TApply (FIdent ("le_int", 0), [], [y;x]) ->
          let x = force_signed (bv_of_int_expr vars x) in
          let y = force_signed (bv_of_int_expr vars y) in
          (* if largest y is smaller or equal than smallest x, must be true *)
          if Z.leq (upper (snd y)) (lower (snd x)) then expr_true
          (* if smallest y is greater than largest x, must be false *)
          else if Z.gt (lower (snd y)) (upper (snd x)) then expr_false
          else
            let w = merge_abs (snd x) (snd y) in
            let ex x = sym_expr (extend w x) in
            expr_prim' "sle_bits" [expr_of_abs w] [ex y;ex x]

      (* x < y  iff  y > x  iff x - y < 0 *)
      | Expr_TApply (FIdent ("lt_int", 0), [], [x;y])
      | Expr_TApply (FIdent ("gt_int", 0), [], [y;x]) ->
          let x = force_signed (bv_of_int_expr vars x) in
          let y = force_signed (bv_of_int_expr vars y) in
          (* if largest y is smaller or equal than smallest x, must be true *)
          if Z.lt (upper (snd x)) (lower (snd y)) then expr_true
          (* if smallest y is greater than largest x, must be false *)
          else if Z.geq (lower (snd x)) (upper (snd y)) then expr_false
          else
            let w = merge_abs (snd x) (snd y) in
            let ex x = sym_expr (extend w x) in
            expr_prim' "slt_bits" [expr_of_abs w] [ex x;ex y]

      (* Translation from enum to bit *)
      | Expr_TApply (FIdent ("eq_enum", n), [], [x;y]) when n > 0 ->
          let x = bv_of_int_expr vars x in
          let y = bv_of_int_expr vars y in
          (* If y is strictly greater, must be false *)
          if Z.gt (lower (snd y)) (upper (snd x)) then expr_false
          (* If x is strictly greater, must be false *)
          else if Z.gt (lower (snd x)) (upper (snd y)) then expr_false
          else
            let w = merge_abs (snd x) (snd y) in
            let ex = extend w in
            (sym_expr @@ sym_prim (FIdent ("eq_bits", 0)) [sym_of_abs w] [ex x; ex y])

      | Expr_TApply (FIdent ("ne_enum", n), [], [x;y]) when n > 0 ->
          let x = bv_of_int_expr vars x in
          let y = bv_of_int_expr vars y in
          (* If y is strictly greater, must be true *)
          if Z.gt (lower (snd y)) (upper (snd x)) then expr_true
          (* If x is strictly greater, must be true *)
          else if Z.gt (lower (snd x)) (upper (snd y)) then expr_true
          else
            let w = merge_abs (snd x) (snd y) in
            let ex = extend w in
            (sym_expr @@ sym_prim (FIdent ("ne_bits", 0)) [sym_of_abs w] [ex x; ex y])

      (* these functions take bits as first argument and integer as second. just coerce second to bits. *)
      (* TODO: primitive implementations of these expressions expect the shift amount to be signed,
               but a negative shift is invalid anyway. Can't it just be unsigned? *)
      | Expr_TApply (FIdent ("LSL", 0), [size], [x; n]) ->
          let (n,w) = force_signed (bv_of_int_expr vars n) in
          expr_prim' "lsl_bits" [size; expr_of_abs w] [x;sym_expr n]
      | Expr_TApply (FIdent ("LSR", 0), [size], [x; n]) ->
          let (n,w) = force_signed (bv_of_int_expr vars n) in
          expr_prim' "lsr_bits" [size; expr_of_abs w] [x;sym_expr n]
      | Expr_TApply (FIdent ("ASR", 0), [size], [x; n]) ->
          let (n,w) = force_signed (bv_of_int_expr vars n) in
          expr_prim' "asr_bits" [size; expr_of_abs w] [x;sym_expr n]

      | e -> e
      in
      ChangeDoChildrenPost(e', fun e -> e)
  end

  (** Cleanup pass to remove wrapper and introduce necessary bit->int conversions *)
  class cleanup (vars) = object (self)
    inherit Asl_visitor.nopAslVisitor
    method! vexpr e =
      match e with
      | Expr_TApply (f, [], [e]) when f = wrapper_ident -> ChangeTo e
      | Expr_Var v ->
          (match Bindings.find_opt v vars with
          | Some w ->
              (*Printf.printf "transform_int_expr: Found root var: %s\n" (match v with Ident s -> s | _ -> "");*)
              let prim = if signed w then "cvt_bits_int" else "cvt_bits_uint" in
              ChangeTo (expr_prim' prim [expr_of_abs w] [e])
          | None -> SkipChildren)
      | _ -> DoChildren
  end

  (** Get a variable's abstract rep with a default initial value *)
  let get_default (v: ident) (w: int option) ((_,vars): state): abs =
    match w, Bindings.find_opt v vars with
    | Some w, _ -> abs_of_uwidth w
    | _, Some (a,b,_) -> (a,b,(Z.zero,Z.zero))
    | _, _ -> abs_of_const Z.zero

  (** Declare a new variable with an initial abstract rep *)
  let assign (v: ident) (i: abs) ((f,vars): state): state =
    match Bindings.find_opt v vars with
    | Some j ->
        (* Entry doesn't change, nothing to do *)
        if i = j then (f,vars)
        (* Same width and sign, but redecl resets range, not a real change *)
        else if width i = width j && signed i = signed j then (f,Bindings.add v i vars)
        else
          (* Merge width and sign, but keep new range for range analysis *)
          let (w,s,_) = merge_abs i j in
          let m = (w,s,interval i) in
          (true,Bindings.add v m vars)
    | None -> (true,Bindings.add v i vars)

  (** Simple test of existence in state *)
  let tracked (v: ident) ((_,vars): state): bool =
    Bindings.mem v vars

  (** Merge two states at a control flow join *)
  let merge (f1,vars1) (f2,vars2) =
    (f1 || f2, Bindings.merge (fun k l r ->
      match l, r with
      | Some l, Some r -> Some (merge_abs l r)
      | Some l, None
      | None, Some l -> Some l
      | _, _ -> None) vars1 vars2)

  (* Identify variable types to track, possibly with a minimum initial width for enums *)
  let capture_type enum_types ty: int option option =
    if ty = type_integer then Some None
    else match ty with
    | Type_Constructor i ->
        (match enum_types i with
        | Some w -> Some (Some w)
        | None -> None)
    | _ -> None

  (** Statement list walk to establish variable widths and visit all expressions *)
  (*
     TODO: This won't respect local scopes within If stmts
  *)
  let rec walk enum_types changed (vars: abs Bindings.t) (s: stmt list): (state * stmt list) =
    List.fold_left (fun (st,acc) stmt ->
      let v = new transform_int_expr st in
      match stmt with
      | Stmt_If (e, tstmts, [], fstmts, loc) -> (* Walk the If structure *)
          let e = visit_expr v e in
          let (changed,vars) = st in
          let (t,tstmts) = walk enum_types changed vars tstmts in
          let (f,fstmts) = walk enum_types changed vars fstmts in
          (merge t f,acc@[Stmt_If(e, tstmts, [], fstmts, loc)])

      | _ -> (* Otherwise, we have no statement nesting *)
        let stmt = Asl_visitor.visit_stmt_single v stmt in
        let (st,stmt) = (match stmt with

        (* Match integer writes *)
        | Stmt_VarDeclsNoInit(t, [v], loc) ->
            (match capture_type enum_types t with
            | Some w ->
                let lhs = get_default v w st in
                let e = Stmt_VarDeclsNoInit (type_bits (string_of_int (width lhs)), [v], loc) in
                let st = assign v lhs st in
                (st,e)
            | None -> (st,stmt))
        | Stmt_ConstDecl(t, v, e, loc) ->
            (match capture_type enum_types t with
            | Some w ->
                let lhs = get_default v w st in
                let rhs = bv_of_int_expr st e in
                let w = merge_abs lhs (snd rhs) in
                let s = sym_expr (extend w rhs) in
                let s = Stmt_ConstDecl (type_bits (string_of_int (width w)), v, s, loc) in
                let st = assign v w st in
                (st,s)
            | None -> (st,stmt))
        | Stmt_VarDecl(t, v, e, loc) ->
            (match capture_type enum_types t with
            | Some w ->
                let lhs = get_default v w st in
                let rhs = bv_of_int_expr st e in
                let w = merge_abs lhs (snd rhs) in
                let s = sym_expr (extend w rhs) in
                let s = Stmt_VarDecl (type_bits (string_of_int (width w)), v, s, loc) in
                let st = assign v w st in
                (st,s)
            | None -> (st,stmt))
        | Stmt_Assign(LExpr_Var(v), e, loc) when tracked v st ->
            let lhs = get_default v None st in
            let rhs = bv_of_int_expr st e in
            let w = merge_abs lhs (snd rhs) in
            let s = sym_expr (extend w rhs) in
            let s = Stmt_Assign (LExpr_Var(v), s, loc) in
            let st = assign v w st in
            (st,s)

        (* Ignore all other stmts *)
        | Stmt_VarDeclsNoInit _
        | Stmt_Assign _
        | Stmt_Assert _
        | Stmt_Throw _
        | Stmt_TCall _ -> (st,stmt)
        | _ -> failwith "walk: invalid IR") in
        (st,acc@[stmt])
    ) ((changed,vars),[]) s

  let rec fixedPoint (enum_types: ident -> int option) (vars: abs Bindings.t) (s: stmt list): stmt list =
    let ((changed,vars),res) = walk enum_types false vars s in
    if changed then fixedPoint enum_types vars s
    else Asl_visitor.visit_stmts (new cleanup vars) res

  let run (enum_types: ident -> int option) (s: stmt list): stmt list =
    fixedPoint enum_types Bindings.empty s

end



(** Transforms expressions of integers into equivalent expressions over
    bit-vectors. *)
module IntToBits = struct
  type interval = (Z.t * Z.t)
  let empty_interval = (Z.zero, Z.minus_one)


  (** Returns the number of bits needed to represent n (where n >= 0),
      assuming the bits are interpreted as unsigned. *)
  let num_bits_unsigned n =
    assert (Z.geq n Z.zero);
    if Z.equal n Z.zero then
      0
    else
      Z.log2 n + 1

  (** Returns the number of bits needed to represent n, assuming
      the bits are interpreted as signed two's complement.  *)
  let num_bits_signed n =
    if Z.geq n Z.zero then
      (* non-negative n case is same as unsigned + 1 for sign bit. *)
      num_bits_unsigned n + 1
    else
      (* representing -1 requires representing |n|-1 in
         unsigned, then + 1 for sign bit. *)
      num_bits_unsigned (Z.sub (Z.abs n) Z.one) + 1

  (** Returns the number of (signed) bits needed to represent
      all numbers within (lo,hi) inclusive.  *)
  let size_of_interval (lo,hi) =
    assert (Z.leq lo hi);
    max (max (num_bits_signed lo) (num_bits_signed hi)) 1

  (** Returns the interval which is representable by the given number
      of two's complement bits.  *)
  let interval_of_size (n: int): interval =
    assert (n >= 1);
    let magnitude = Z.shift_left Z.one (n - 1) in
    (Z.neg magnitude, Z.sub magnitude Z.one)

  (** Removes all space characters from the given string. *)
  let drop_space x = Value.drop_chars x ' '

  (** Interprets a bit literal as a signed integer. *)
  let sint_of_bits x =
    let x = Value.drop_chars x ' ' in
    let len = String.length x in
    Z.signed_extract (Z.of_string_base 2 x) 0 len


  (** Returns the bit-width of the given expression.
      Requires expression to evaluate to a bit-vector type. *)
  let rec bits_size_of_expr (vars: ty Bindings.t) (e: expr): int =
    match e with
    | Expr_TApply (fn, tes, es) ->
      (match (fn, tes, es) with
      | FIdent ("cvt_bool_bv", 0), _, _ -> 1
      | FIdent ("add_bits", 0), [Expr_LitInt n], _
      | FIdent ("sub_bits", 0), [Expr_LitInt n], _
      | FIdent ("mul_bits", 0), [Expr_LitInt n], _
      | FIdent ("sdiv_bits", 0), [Expr_LitInt n], _
      | FIdent ("and_bits", 0), [Expr_LitInt n], _
      | FIdent ("or_bits", 0), [Expr_LitInt n], _
      | FIdent ("eor_bits", 0), [Expr_LitInt n], _
      | FIdent ("not_bits", 0), [Expr_LitInt n], _
      | FIdent ("zeros_bits", 0), [Expr_LitInt n], _
      | FIdent ("lsl_bits", 0), [Expr_LitInt n; _], _
      | FIdent ("lsr_bits", 0), [Expr_LitInt n; _], _
      | FIdent ("asr_bits", 0), [Expr_LitInt n; _], _
      | FIdent ("ones_bits", 0), [Expr_LitInt n], _ -> int_of_string n
      | FIdent ("append_bits", 0), [Expr_LitInt n; Expr_LitInt m], _ -> int_of_string n + int_of_string m
      | FIdent ("replicate_bits", 0), [Expr_LitInt n; Expr_LitInt m], _ -> int_of_string n * int_of_string m
      | FIdent ("ZeroExtend", 0), [_; Expr_LitInt m], _
      | FIdent ("SignExtend", 0), [_; Expr_LitInt m], _ -> int_of_string m
      | _ -> failwith @@ "bits_size_of_expr: unhandled " ^ pp_expr e
      )
    | Expr_Parens e -> bits_size_of_expr vars e
    | Expr_LitBits s -> String.length (drop_space s)
    | Expr_Slices (expr, slice_list) ->
      let wds = List.map (function | Slice_LoWd (_,Expr_LitInt n) -> int_of_string n | _ -> assert false) slice_list in
      List.fold_left (+) 0 wds
    | Expr_Var nm ->
      (match Bindings.find_opt nm vars with
      | Some (Type_Bits (Expr_LitInt n)) -> int_of_string n
      | Some (Type_Register (wd, _)) -> int_of_string wd
      | Some t ->
        failwith @@ "bits_size_of_expr: expected bits type but got " ^
        pp_type t ^ " for " ^ pp_expr e
      | None -> failwith @@ "bits_size_of_expr: no type known for " ^ pp_expr e
      )
    | _ -> failwith @@ "bits_size_of_expr: unhandled " ^ pp_expr e

  (** Returns the bit-width of the given value,
      and errors if the value is not a bit value. *)
  let bits_size_of_val (v: value): int =
    match v with
    | VBits {n=n; _} -> n
    | _ -> failwith @@ "bits_size_of_val: unhandled " ^ pp_value v

  (** Returns the bit-width of the given symbolic. *)
  let bits_size_of_sym ?(vars = Bindings.empty)= function
    | Val v -> bits_size_of_val v
    | Exp e -> bits_size_of_expr vars e

  (** Extends the given symbolic to the given size,
      treating it as a signed two's complement expression. *)
  let bits_sign_extend (size: int) (e: sym) =
    let old = bits_size_of_sym e in
    assert (old <= size);
    if old = size
      then e
      else (sym_sign_extend (size - old) old e)

  let bits_coerce_of_expr e =
    let e' =
      match e with
      | Expr_LitInt n
      | Expr_LitHex n ->
        let n' = Z.of_string (drop_space n) in
        let size = num_bits_signed n' in
        let a = Z.extract n' 0 size in
        (Expr_LitBits (Z.format ("%0" ^ string_of_int size ^ "b") a))
      | _ -> e
    in
    sym_of_expr e'

  (** Returns a symbolic bits expression of the given expression
      along with the bit width,
      including coercing integers to two's complement bits where
      needed. *)
  let bits_with_size_of_expr e =
    let e' = bits_coerce_of_expr e in
    e', bits_size_of_sym e'

  let is_power_of_2 n =
    n <> 0 && 0 = Int.logand n (n-1)

  (** Transform integer expressions into bit-vector expressions while
      maintaining precision by widening bit-vector sizes as operations
      are applied. *)
  class bits_coerce_widening = object (self)
    inherit Asl_visitor.nopAslVisitor

    val no_int_conversion = List.map (fun f -> FIdent (f, 0))
      []

    (** Visits an expression, coercing integer expressions into bit-vector
        operations.

        Bit-vectors generated by this conversion are in SIGNED two's complement.
        Each visit case assumes its sub-expressions have already been converted
        to signed bit-vectors.
    *)
    method! vexpr e =
      match e with

      | Expr_TApply (f, _, _) when (List.mem f no_int_conversion) ->
        SkipChildren

        (* match two function calls deep to find truncated division. *)
      | Expr_TApply (FIdent ("round_tozero_real",0), [],
          [Expr_TApply (FIdent ("divide_real",0), [], args)]) ->

        ChangeDoChildrenPost (Expr_Tuple args, fun e' ->
          match e' with
          | Expr_Tuple [x; y] ->
            let (x,xsize) = bits_with_size_of_expr x in
            let (y,ysize) = bits_with_size_of_expr y in
            let size = max xsize ysize + 1 in
            let ex = bits_sign_extend size in
            sym_expr @@ sym_prim (FIdent ("sdiv_bits", 0)) [sym_of_int size] [ex x; ex y]
          | _ -> failwith "expected tuple in round divide real case."
        )


      | Expr_TApply (fn, tes, es) ->
        ChangeDoChildrenPost (e, fun e' ->
          let unsupported () =
            failwith @@ "unsupported integer function: " ^ pp_expr e'
          in
          match e' with
          | Expr_TApply (FIdent ("cvt_bits_uint", 0), [t], [e]) ->
            sym_expr @@ sym_zero_extend 1 (int_of_expr t) (bits_coerce_of_expr e)
          | Expr_TApply (FIdent ("cvt_bits_sint", 0), [t], [e]) ->
            (* seemingly unnecessary slices allow inferring the size of 'e'.
               without this, it is impossible in some cases (e.g. if 'e' is a bare variable). *)
            sym_expr @@ sym_slice Unknown (bits_coerce_of_expr e) 0 (int_of_expr t)
          | Expr_TApply (FIdent ("cvt_int_bits", 0), [t], [e;_]) ->
            let e' = bits_coerce_of_expr e in
            sym_expr @@ bits_sign_extend (int_of_expr t) e'
          | Expr_TApply (FIdent ("add_int", 0), [], [x;y]) ->
            let (x,xsize) = bits_with_size_of_expr x in
            let (y,ysize) = bits_with_size_of_expr y in
            let size = max xsize ysize + 1 in
            let ex = bits_sign_extend size in
            (* Printf.printf "x %s\ny %s\n" (pp_expr x) (pp_expr y) ; *)
            sym_expr @@ sym_prim (FIdent ("add_bits", 0)) [sym_of_int size] [ex x;ex y]

          | Expr_TApply (FIdent ("sub_int", 0), [], [x;y]) ->
            let (x,xsize) = bits_with_size_of_expr x in
            let (y,ysize) = bits_with_size_of_expr y in
            let size = max xsize ysize + 1 in
            let ex = bits_sign_extend size in
            (* Printf.printf "x %s\ny %s\n" (pp_expr x) (pp_expr y) ; *)
            sym_expr @@ sym_prim (FIdent ("sub_bits", 0)) [sym_of_int size] [ex x; ex y]

          | Expr_TApply (FIdent ("eq_int", 0), [], [x;y]) ->
            let (x,xsize) = bits_with_size_of_expr x in
            let (y,ysize) = bits_with_size_of_expr y in
            let size = max xsize ysize in
            let ex = bits_sign_extend size in
            sym_expr @@ sym_prim (FIdent ("eq_bits", 0)) [sym_of_int size] [ex x; ex y]

          | Expr_TApply (FIdent ("ne_int", 0), [], [x;y]) ->
            let (x,xsize) = bits_with_size_of_expr x in
            let (y,ysize) = bits_with_size_of_expr y in
            let size = max xsize ysize in
            let ex = bits_sign_extend size in
            sym_expr @@ sym_prim (FIdent ("ne_bits", 0)) [sym_of_int size] [ex x; ex y]

          | Expr_TApply (FIdent ("mul_int", 0), [], [x;y]) ->
            let (x,xsize) = bits_with_size_of_expr x in
            let (y,ysize) = bits_with_size_of_expr y in
            let size = xsize + ysize in
            let ex = bits_sign_extend size in
            sym_expr @@ sym_prim (FIdent ("mul_bits", 0)) [sym_of_int size] [ex x; ex y]

            (* x >= y  iff  y <= x  iff  x - y >= 0*)
          | Expr_TApply (FIdent ("ge_int", 0), [], [x;y])
          | Expr_TApply (FIdent ("le_int", 0), [], [y;x]) ->
            let (x,xsize) = bits_with_size_of_expr x in
            let (y,ysize) = bits_with_size_of_expr y in
            let size = max xsize ysize in
            let ex x = sym_expr (bits_sign_extend size x) in
            expr_prim' "sle_bits" [expr_of_int size] [ex y;ex x]

            (* x < y  iff  y > x  iff x - y < 0 *)
          | Expr_TApply (FIdent ("lt_int", 0), [], [x;y])
          | Expr_TApply (FIdent ("gt_int", 0), [], [y;x]) ->
            let (x,xsize) = bits_with_size_of_expr x in
            let (y,ysize) = bits_with_size_of_expr y in
            let size = max xsize ysize in
            let ex x = sym_expr (bits_sign_extend size x) in
            expr_prim' "slt_bits" [expr_of_int size] [ex x;ex y]
          (* NOTE: sle_bits and slt_bits are signed less or equal,
             and signed less than.
             These are not primitive in ASL but are defined in BIL so
             we take advantage of them. *)

          | Expr_TApply (FIdent ("neg_int", 0), [], [x]) ->
            let (x,xsize) = bits_with_size_of_expr x in
            let size = xsize + 1 in
            let ex x = sym_expr (bits_sign_extend size x) in
            expr_prim' "neg_bits" [expr_of_int size] [ex x]

          | Expr_TApply (FIdent ("shl_int", 0), [], [x; y]) ->
            let (x,xsize) = bits_with_size_of_expr x in
            let (y,ysize) = bits_with_size_of_expr y in
            (* in worst case, could shift by 2^(ysize-1)-1 bits, assuming y >= 0. *)
            let size = xsize + Int.shift_left 2 (ysize - 1) - 1 in
            let ex x = sym_expr (bits_sign_extend size x) in
            (match y with
            | Val (VBits bv) ->
              (* if shift is statically known, simply append zeros. *)
              let yshift = Z.to_int (Primops.prim_cvt_bits_sint bv) in
              sym_expr @@ sym_append_bits Unknown xsize yshift x (sym_zeros yshift)
            | _ -> expr_prim' "lsl_bits" [expr_of_int size; expr_of_int ysize] [ex x;sym_expr y]
            )

          | Expr_TApply (FIdent ("shr_int", 0), [], [x; y]) ->
            let (x,xsize) = bits_with_size_of_expr x in
            let (y,ysize) = bits_with_size_of_expr y in
            let size = xsize in
            let ex x = sym_expr (bits_sign_extend size x) in
            expr_prim' "asr_bits" [expr_of_int size; expr_of_int ysize] [ex x;sym_expr y]

            (* these functions take bits as first argument and integer as second. just coerce second to bits. *)
          | Expr_TApply (FIdent ("LSL", 0), [size], [x; n]) ->
            let (n,nsize) = bits_with_size_of_expr n in
            expr_prim' "lsl_bits" [size; expr_of_int nsize] [x;sym_expr n]
          | Expr_TApply (FIdent ("LSR", 0), [size], [x; n]) ->
            let (n,nsize) = bits_with_size_of_expr n in
            expr_prim' "lsr_bits" [size; expr_of_int nsize] [x;sym_expr n]
          | Expr_TApply (FIdent ("ASR", 0), [size], [x; n]) ->
            let (n,nsize) = bits_with_size_of_expr n in
            expr_prim' "asr_bits" [size; expr_of_int nsize] [x;sym_expr n]

            (* when the divisor is a power of 2, mod can be implemented by truncating. *)
          | Expr_TApply (FIdent ("frem_int", 0), [], [n;Expr_LitInt d]) when is_power_of_2 (int_of_string d) ->
            let digits = Z.log2 (Z.of_string d) in
            let n,_ = bits_with_size_of_expr n in
            sym_expr @@ sym_zero_extend 1 digits (sym_slice Unknown n 0 digits)

            (* very carefully coerce a signed integer to a "real" by just using its signed representation *)
            (* this will only work for particular operations. *)
          | Expr_TApply (FIdent ("cvt_int_real", 0), [], [x]) ->
            x

          | Expr_TApply (FIdent (f, 0), _, _) when Utils.endswith f "_int" ->
            unsupported ()

          | _ -> e'
        )
    | _ -> DoChildren

  end

  (** A second transform pass which narrows bit-vector expressions which are
      later sliced, by considering the bits needed in that final slice. *)
  class bits_coerce_narrow = object (self)
    inherit Asl_visitor.nopAslVisitor

    val mutable var_types : ty Bindings.t = Bindings.empty;

    method! vstmt s =
      match s with
      | Stmt_ConstDecl(ty, nm, _, _) ->
        var_types <- Bindings.add nm ty var_types;
        DoChildren
      | _ -> DoChildren

    method! vexpr e =
      match e with
      | Expr_Slices(
          Expr_TApply (f, tes, es) as inner,
          [Slice_LoWd (Expr_LitInt lo, Expr_LitInt wd) as sl] ) ->

        let wd' = int_of_string lo + int_of_string wd in
        let narrow e =
          (* Printf.printf "slicing %s\n" (pp_expr e); *)
          let e' = sym_of_expr e in
          let size = bits_size_of_sym ~vars:var_types e' in
          let ext = wd' - size in
          (* if expression is shorter than slice, extend it as needed. *)
          let e' = if ext > 0 then (sym_sign_extend ext size e') else e' in
          if wd' <> size then
            sym_expr @@ sym_slice Unknown e' 0 wd'
          else
            e
        in
        let narrow_args () = Expr_TApply (f, [expr_of_int wd'], List.map narrow es) in

        (* for add and sub expressions, we only need the lowest n bits in order
           to have n bits of precision in the output. *)
        (match name_of_FIdent f with
        | "add_bits" -> ChangeDoChildrenPost (narrow_args (), fun x -> Expr_Slices (x, [sl]))
        | "sub_bits" -> ChangeDoChildrenPost (narrow_args (), fun x -> Expr_Slices (x, [sl]))
        | _ -> ChangeDoChildrenPost (narrow inner, fun x -> Expr_Slices (x, [sl]))
        )
      | _ -> DoChildren

  end

  let ints_to_bits xs =
    xs
    (*|> Asl_visitor.visit_stmts (new bits_coerce_widening)*)
    |> Asl_visitor.visit_stmts (new bits_coerce_narrow)

end

module CopyProp = struct
  type st = expr Bindings.t
  let debug_cp = false

  (* Extract an access chain for an expr or lexpr, stopping at symbolic indices *)
  let rec get_expr_ac (e: expr): (expr * access_chain list)  =
      match e with
      | Expr_Field (l, f) -> let (l',c) = get_expr_ac l in (l',c@[Field f])
      | Expr_Array (l, Expr_LitInt i) -> let (l',c) = get_expr_ac l in (l',c@[Index (VInt (Z.of_string i))])
      | _ -> (e, [])
  let rec get_lexpr_ac (le: lexpr): (lexpr * access_chain list)  =
    match le with
    | LExpr_Field (l, f) -> let (l',c) = get_lexpr_ac l in (l',c@[Field f])
    | LExpr_Array (l, Expr_LitInt i) -> let (l',c) = get_lexpr_ac l in (l',c@[Index (VInt (Z.of_string i))])
    | _ -> (le, [])

  (* Identify divergence on access paths to avoid clobbering *)
  let rec overlaps (p: 'a list) (l: 'a list): bool =
    match p, l with
    | x::xs, y::ys -> x = y && overlaps xs ys
    | _ -> true

  (* Clobber walk, determine if assigning to the lexpr may change the expression result *)
  class clobber_walk (cl: lexpr) = object (self)
    inherit nopAslVisitor
    val mutable clobbered = false
    method! vexpr expr =
      match expr with
      | Expr_Var _
      | Expr_Field _
      | Expr_Array _ ->
          let (lv,lc) = get_lexpr_ac cl in
          let (v,c) = get_expr_ac expr in
          (match lv, v with
          | LExpr_Var lv, Expr_Var v ->
              (* Clobber if they are the same base variables and lc is a prefix of c *)
              clobbered <- clobbered || (lv = v && overlaps lc c);
              SkipChildren
          | _ ->
              (* Overapprox if base of the operation is not known *)
              if debug_cp then Printf.printf "Copy-Prop over-approx. clobber: %s %s\n" (pp_expr expr) (pp_lexpr cl);
              clobbered <- true;
              SkipChildren)
      | _ -> DoChildren
    method result = clobbered
  end

  let clobber (le: lexpr) (e: expr): bool =
    let visitor = new clobber_walk le in
    let _ = visit_expr visitor e in
    visitor#result

  (* Load walk, identify if the expression is memory dependent *)
  class load_walk = object (self)
    inherit nopAslVisitor
    val mutable clobbered = false
    method! vexpr expr =
      match expr with
      | Expr_TApply (f,_,_) ->
          clobbered <- clobbered || (name_of_FIdent f = "Mem.read");
          DoChildren
      | _ -> DoChildren
    method result = clobbered
  end

  let load (e: expr): bool =
    let visitor = new load_walk in
    let _ = visit_expr visitor e in
    visitor#result

  let remove (i: ident) (copies: st): st =
    try
      Bindings.remove i copies
    with _ -> copies

  let removeAll (i: ident list) (copies: st): st =
    List.fold_right remove i copies

  let add (i: ident) (e: expr) (copies: st): st =
    Bindings.add i e copies

  let rec candidateExpr (e: expr): bool =
    match e with
    | Expr_Var v -> true
    | Expr_Field (e,_) -> candidateExpr e
    | Expr_Array (e,_) -> candidateExpr e
    | Expr_TApply (f,_,_) -> (name_of_FIdent f = "Mem.read")
    | _ -> false

  let candidateIdent (i: ident) =
    match i with
    | Ident s -> Str.string_match (Str.regexp "Exp") s 0
    | _ -> false

  let removeClobbers (le: lexpr) (copies: st): st =
    Bindings.filter (fun k e -> not (clobber le e) && not (clobber le (Expr_Var k))) copies

  let removeMemory (copies: st): st =
    Bindings.filter (fun k e -> not (load e)) copies

  let merge (l: st) (r: st): st =
    Bindings.merge (fun k l r -> match l, r with Some l,Some r -> if l = r then Some l else None | _ -> None) l r

  let rec copyProp' (xs: stmt list) (copies: st): (stmt list * st) =
    List.fold_left (fun (acc, copies) stmt ->
      match stmt with
      | Stmt_VarDeclsNoInit(ty, vs, loc) ->
          (* Clear any redefinitions *)
          (acc@[stmt], removeAll vs copies)

      | Stmt_ConstDecl(_, v, e, loc)
      | Stmt_VarDecl(_, v, e, loc) ->
          (* Introduce propagations for local decls *)
          let stmt = subst_stmt copies stmt in
          let e = subst_expr copies e in
          let copies = if candidateExpr e then add v e copies else remove v copies in
          (acc@[stmt], copies)

      | Stmt_Assign(le, e, loc) ->
          (* Remove all clobbers *)
          let stmt = subst_stmt copies stmt in
          let copies = removeClobbers le copies in
          let copies = (match le with
          | LExpr_Var(i) -> remove i copies
          | _ -> copies ) in
          (acc@[stmt], copies)

      | Stmt_If (e, tstmts, [], fstmts, loc) ->
          (* Merge if result *)
          let e = subst_expr copies e in
          let (tstmts, tcopies) = copyProp' tstmts copies in
          let (fstmts, fcopies) = copyProp' fstmts copies in
          (acc@[Stmt_If (e, tstmts, [], fstmts, loc)], merge tcopies fcopies)

      | Stmt_Throw _
      | Stmt_Assert _  ->
          (* Statements that shouldn't clobber *)
          (acc@[subst_stmt copies stmt], copies)

      | Stmt_TCall (FIdent("Mem.set", 0), _, _, _) ->
          (acc@[subst_stmt copies stmt], removeMemory copies)

      | Stmt_TCall (FIdent("AtomicStart", 0), _, _, _)
      | Stmt_TCall (FIdent("AtomicEnd", 0), _, _, _) ->
          (acc@[stmt],removeMemory copies)

      | _ ->
          (* Over-approximate all other situations for soundness *)
          if debug_cp then Printf.printf "Over-approx: %s\n" (pp_stmt stmt);
          (acc@[stmt],Bindings.empty))
    ([], copies) xs

  let copyProp (xs: stmt list): stmt list =
    let (acc, _) = copyProp' xs Bindings.empty in
    acc

end

module RedundantSlice = struct

  let non_const e =
    match  e with
    | Expr_LitInt _ -> false
    | Expr_LitHex _ -> false
    | _ -> true

  let option_or x y =
    match x with
    | Some x' -> Some x'
    | None -> y

  let width_of_slice (slice : slice) : int =
    match slice with
    | Slice_LoWd (lo, wd) -> int_of_expr wd
    | Slice_HiLo (hi, lo) -> int_of_expr hi - int_of_expr lo + 1
    | Slice_Single _ -> 1

  let width_of_slices slices = List.fold_left (+) 0 (List.map width_of_slice slices)

  let bits_type_of_reg_type = function
    | Type_Register (wd, _) -> Type_Bits (Expr_LitInt wd)
    | x -> x

  type ty_option = Just of ty | Clobbered

  class expression_walk (vartypes: ty Bindings.t) = object (self)
    inherit Asl_visitor.nopAslVisitor

    (** map of variable name to type.
      a value of "Clobbered" means that variable is declared multiple times with different types
      and we should not remove any of its slices. *)
    val mutable lvartypes : ty_option Bindings.t = Bindings.empty;

    method update_lvar_types (s: stmt): unit =
      match s with
      | Stmt_VarDecl(ty,id,_,l)
      | Stmt_ConstDecl(ty,id,_,l) ->
        (match Bindings.find_opt id lvartypes with
        | Some (Just ty') -> if ty = ty' then () else lvartypes <- Bindings.add id (Clobbered) lvartypes
        | Some (Clobbered) -> ()
        | None -> lvartypes <- Bindings.add id (Just ty) lvartypes)
      | Stmt_VarDeclsNoInit(ty,ids,l) ->
        List.iter (fun id -> self#update_lvar_types (Stmt_VarDecl(ty,id,Expr_LitInt("ignored"),l))) ids
      | _ -> ()

    method var_type (id: ident): ty option =
      Option.map bits_type_of_reg_type
        (match Bindings.find_opt id lvartypes with
        | Some (Just x) -> Some x
        | _ -> Bindings.find_opt id vartypes)

    method var_type' (e: expr): ty option =
      match e with
      | Expr_Var id -> self#var_type id
      | _ -> None

    method array_val_type (id: ident): ty option =
      match self#var_type id with
      | Some (Type_Array(_ix,ty)) -> Some ty
      | _ -> None

    method! vstmt (s: stmt): stmt list visitAction =
      singletonVisitAction @@ ChangeDoChildrenPost(s, fun s -> self#update_lvar_types s; s)

    method! vexpr (e: expr): expr visitAction =
      ChangeDoChildrenPost(e, fun e ->
      match e with
      (* Last chance to convert dynamic slices into shift & static slice *)
      | Expr_Slices(x, [Slice_LoWd(l,w)]) when non_const l ->
          (match option_or (infer_type x) (self#var_type' x) with
          | Some (Type_Bits xw) ->
              let e = Expr_TApply (FIdent ("LSR", 0), [xw], [x; l]) in
              Expr_Slices(e, [Slice_LoWd (Expr_LitInt "0", w)])
          | _ -> e)
      | Expr_Slices(e', [Slice_LoWd (Expr_LitInt "0", wd)]) ->
          let try_match (opt: ty option): expr =
            match opt with
            | Some(Type_Bits(num)) when num = wd -> e'
            | _ -> e
          in
          (match e' with
          (* note: no fall-through from var_type case to infer_type case,
             but infer_type only works for builtins anyway. *)
          | Expr_Var id -> try_match (self#var_type id)
          | Expr_Array (Expr_Var id, _) -> try_match (self#array_val_type id)
          | _ -> try_match (infer_type e'))
      | _ -> e)
  end

  let do_transform (vartypes: ty Bindings.t) (xs: stmt list): stmt list =
    Asl_visitor.visit_stmts (new expression_walk(vartypes)) xs

end


module CommonSubExprElim = struct
  (* Basic common sub-expression elimination.
     (Theoretical) Pitfalls:
     - Type inference of our factorised subexpressions isn't great. See large match statement in infer_cse_expr_type
     - We only attempt to eliminate TApplys. TApplys are our "primitive functions" and are the
        main goal of this transform but we could also eliminate many other things.
  *)
  exception CSEError of string

  class gather_expressions = object
    inherit Asl_visitor.nopAslVisitor

    val mutable exprs: expr list = ([]: expr list);
    val mutable cand_exprs: expr list = ([]: expr list);

    method! vexpr (e: expr): expr visitAction =
      let () = match e with
      (* For now, only gather TApply's that we've seen more than once
         See eval_prim in value.ml for the list of what that covers. *)
      | Expr_TApply(f,_,_) when List.mem f pure_prims ->
          (match infer_type e with
          | Some (Type_Bits _) ->
              if (List.mem e cand_exprs) && not (List.mem e exprs) then
                exprs <- e :: exprs
              else cand_exprs <- e :: cand_exprs;
          | _ -> ())
      | _ ->
        ()
      in
      DoChildren

    method get_info: expr list =
      exprs
  end

  class replace_all_instances = object
    inherit Asl_visitor.nopAslVisitor

    val mutable candidates: (expr * ident) list = []
    val mutable do_replace: bool = true

    method! vexpr (e: expr): expr visitAction =
      let valid_replacement (e: expr): ident option =
        let found = List.filter (fun a -> fst a = e) candidates in
        if List.length found = 1 then
          Some (snd (List.nth found 0))
        else
          None
      in

      let result = match (valid_replacement e) with
      | Some i ->
        if do_replace then ChangeTo(Expr_Var(i)) else DoChildren
      | None ->
        DoChildren
      in
      result

    method! vstmt (s: stmt): stmt list visitAction =
      let () = match s with
      | Stmt_ConstDecl(_, Ident(n), _, Unknown) when (Str.string_match (Str.regexp "Cse") n 0) ->
        do_replace <- false
      | _ ->
        do_replace <- true
      in DoChildren

    method add (name: ident) (value: expr) =
      candidates <- (value, name)::candidates
  end

  let infer_cse_expr_type (e: expr): ty =
    match infer_type e with
    | Some t -> t
    | None -> raise (CSEError ("Can't infer type of strange expr: " ^ (pp_expr e)))

  let insert_into_stmts (xs: stmt list) (x: stmt): (stmt list) =
    let rec move_after_stmts (head: stmt list) (tail: stmt list) (targets: IdentSet.t) (found: IdentSet.t) =
      if IdentSet.subset targets found then
        (head, tail)
      else
        match tail with
          | [] -> raise (CSEError "Couldn't find all vars from CSE target!")
          | next::all ->
            (* "find" the sets of free variables *and* the sets of assigned variables.
               theoretically assigned should be enough but i'm not sure if we might have the case
               where we want to eliminate an expression that directly uses registers, which aren't assigned *)
            let newfound = IdentSet.union found (IdentSet.union (assigned_vars_of_stmts [next]) (fv_stmt next)) in
            move_after_stmts (head @ [next]) all targets newfound
    in

    let targets = IdentSet.filter (fun a ->
      match a with
      | Ident(s) ->
        (* make sure we're not looking for the actual name of our CSE value *)
        not (Str.string_match (Str.regexp "Cse") s 0)
      | _ -> false
    ) (fv_stmt x) in
    let lists = move_after_stmts [] xs targets (IdentSet.empty) in

    (fst lists) @ [x] @ (snd lists)

  let apply_knowledge (xs: stmt list) (knowledge: expr list) (repl): (stmt list) =
    let rec add_exprs_num (xs: stmt list) (k: expr list) (id: int) =
      match k with
      | [] -> xs
      | head::tail ->
        let new_var_name = "Cse" ^ string_of_int id ^ "__5" in
        (* It would be nice to infer the type of the new CSE value *)
        let new_stmt = Stmt_ConstDecl(infer_cse_expr_type head, Ident(new_var_name), head, Unknown) in

        let () = repl#add (Ident(new_var_name)) head in
        (* Do replacement in our remaining eliminate-able expressions
           to ensure that they will continue to match correctly *)
        add_exprs_num (insert_into_stmts xs new_stmt) (visit_exprs repl tail) (id+1)
    in
    add_exprs_num xs knowledge 0

  let rec gain_info_pass (xs: stmt list) (knowledge: expr list) (n: int): (expr list) =
    if (n >= List.length xs) then knowledge else (
      gain_info_pass xs knowledge (n+1)
    )

  let do_transform (xs: stmt list): stmt list =
    let expression_visitor = new gather_expressions in
    let expression_replacer = new replace_all_instances in

    let xs = visit_stmts expression_visitor xs in
    let xs = apply_knowledge xs expression_visitor#get_info expression_replacer in
    let xs = visit_stmts expression_replacer xs in
    xs
end

(* A brute force match for total value mappings, implemented as a series of chained ifs *)
module CaseSimp = struct
  module StringMap = Map.Make(String);;

  (* Match a 'X = BV_CONSTANT' comparison, returning X and BV_CONSTANT *)
  let valid_guard e =
    match e with
    | Expr_TApply (FIdent ("eq_bits", 0), [Expr_LitInt w], [x; Expr_LitBits b]) ->
        Some (int_of_string w, x, b)
    | _ -> None

  (* Match a 'R := BV_CONSTANT' statement, returning R and BV_CONSTANT *)
  let valid_body b =
    match b with
    | Stmt_Assign (LExpr_Var r, Expr_LitBits c, _) -> Some(r, c)
    | _ -> None

  (* Match a chain of 'if X = BV_CONSTANT then R := BV_CONSTANT else if ... else assert FALSE'
     given specific X and R expressions, returning a map from test values to assigned values *)
  let rec match_inner stmt x r =
    match stmt with
    | Stmt_If (e, [c], [], [f], _) ->
        (match valid_guard e, valid_body c, match_inner f x r with
        | Some (w, x', b), Some (r', c), Some res when x' = x && r = r' -> Some (StringMap.add b c res)
        | _ -> None)
    | Stmt_Assert (Expr_Var(Ident "FALSE"), _) -> Some StringMap.empty
    | Stmt_Throw _ -> Some StringMap.empty
    | _ -> None

  (* Match a chain of 'if X = BV_CONSTANT then R := BV_CONSTANT else if ... else assert FALSE',
     returning X, R and a map from test values to assigned values *)
  let match_outer stmt =
    match stmt with
    | Stmt_If (e, [t], [], [f], loc) ->
        (match valid_guard e, valid_body t with
        | Some (w, x, b), Some (r, c) ->
            (match match_inner f x r with
            | Some res -> Some (x, r, w, loc, StringMap.add b c res)
            | _ -> None)
        | _ -> None)
    | _ -> None

  (* Mapping is total if there is an entry for all possible bv values *)
  let is_total w res = Z.to_int (Z.shift_left Z.one w) = (StringMap.cardinal res)

  (* Guesses for the possible mapping from key to value. This is incredibly dumb. *)
  let fn_guess = [
    (fun x y -> x = y),
    (fun r x _ loc -> Stmt_Assign(LExpr_Var r, x, loc));
    (fun x y -> "0" ^ x = y),
    (fun r x w loc ->
      let nw = expr_of_int (w + 1) in
      Stmt_Assign(LExpr_Var r, expr_prim' "ZeroExtend" [expr_of_int w; nw] [x; nw], loc));
  ]

  class visit_if = object
    inherit Asl_visitor.nopAslVisitor

    (* Assumes x is pure, as it is referenced within a branch condition *)
    method! vstmt (s: stmt): stmt list visitAction =
      match match_outer s with
      | Some (x, r, w, loc, res) when is_total w res ->
          (match List.find_opt (fun (test,_) -> StringMap.for_all test res) fn_guess with
          | Some (_,fn) -> ChangeTo [fn r x w loc]
          | _ -> DoChildren)
      | _ -> DoChildren

  end

  let do_transform (xs: stmt list): stmt list =
    let stmt_visitor = new visit_if in
    let xs = visit_stmts stmt_visitor xs in
    xs
end

(* Rewrite expressions with temporary dynamic width bitvectors into equivalent versions with only static bitvectors *)
module RemoveTempBVs = struct

  class expr_walker debug = object
    inherit Asl_visitor.nopAslVisitor
    method !vslice s =
      match s with
      | Slice_HiLo(Expr_TApply(FIdent("add_int", 0), [], [a;Expr_LitInt b]),lo) when a = lo ->
          ChangeTo( Slice_LoWd(lo, Expr_LitInt (string_of_int (int_of_string b + 1))) )
      | _ -> DoChildren
    method !vexpr e =
      match e with
      | Expr_TApply (FIdent("ZeroExtend", 0), [m;Expr_LitInt n], (Expr_TApply(FIdent("Ones", 0), [zw], ones)::xs)) ->
          let ne = Expr_TApply (FIdent("LSR", 0), [Expr_LitInt n], [Expr_TApply(FIdent("Ones", 0), [Expr_LitInt n], [Expr_LitInt n]);
            Expr_TApply (FIdent ("sub_int", 0), [], [Expr_LitInt n; m])]) in
          if debug then Printf.printf "RemoveTempBVs: Changing '%s' to '%s'\n" (pp_expr e) (pp_expr ne);
          ChangeDoChildrenPost(ne, fun e -> e)
      | _ -> DoChildren
  end

  let do_transform debug (xs: stmt list): stmt list =
    let visitor = new expr_walker debug in
    visit_stmts visitor xs

end

module RemoveRegisters = struct

  class type_walker = object
    inherit Asl_visitor.nopAslVisitor
    method !vtype t =
      match t with
      | Type_Register(w,_) -> ChangeTo (Type_Bits (Expr_LitInt w))
      | _ -> DoChildren
  end

  let run =
    let v = new type_walker in
    visit_stmts v

end


module type ScopedBindings = sig
    type 'elt t = 'elt Bindings.t Stack.t

    val push_scope : 'elt t  -> unit -> unit
    val pop_scope : 'elt t  -> unit -> unit
    val add_bind : 'elt t  -> ident -> 'elt -> unit
    val find_binding : 'elt t -> ident -> 'elt option
    val current_scope_bindings : 'elt t -> 'elt Bindings.t
end

module ScopedBindings : ScopedBindings = struct
  type 'elt t = 'elt Bindings.t Stack.t
  let push_scope (b:'elt t) (_:unit) : unit = Stack.push (Bindings.empty) b
  let pop_scope (b:'elt t) (_:unit) : unit = Stack.pop_opt b |> ignore
  let add_bind (b:'elt t) k v : unit = Stack.push (Bindings.add k v (Stack.pop b)) b
  let find_binding (b:'elt t) (i) : 'a option = Seq.find_map (fun s -> Bindings.find_opt i s) (Stack.to_seq b)


  (** returns a flattened view of bindings accessible from the current (innermost) scope. *)
  let current_scope_bindings (b:'elt t) : 'elt Bindings.t =
    (* inner bindings shadow outer bindings. *)
    let join = Bindings.union (fun _ inner _outer -> Some inner) in
    Seq.fold_left join Bindings.empty (Stack.to_seq b)
end

module FixRedefinitions = struct
  type var_t = {name: ident ; index: int}

  let ident_for_v (e: var_t) : ident =
    if e.index = 0 then e.name else
    match e.name with
    | Ident s -> Ident (s ^ "_" ^ (string_of_int e.index))
    | FIdent (s, i) -> FIdent ((s ^ "_" ^ (string_of_int e.index), i))

  open ScopedBindings

  class redef_renamer (globals) = object(this)
    inherit Asl_visitor.nopAslVisitor

    val mutable seen = Bindings.empty
    val scoped_bindings : var_t ScopedBindings.t =
      let s = Stack.create () in
      Stack.push (Bindings.empty) s ; s

    method push_scope (_:unit) : unit = push_scope scoped_bindings ()
    method pop_scope (_:unit) : unit = pop_scope scoped_bindings ()
    method add_bind (n: var_t) : unit = add_bind scoped_bindings n.name n
    method existing_binding (i: ident) : var_t option = find_binding scoped_bindings i

    method incr_binding (i: ident) : var_t =
      let v = this#existing_binding i in
      match v with
      | Some b -> {b with index = b.index + 1}
      | None -> {name=i; index=0}

    method! vstmt s =
      singletonVisitAction @@ match s with
        | Stmt_VarDeclsNoInit(ty, vs, loc) ->
            let ns = List.map this#incr_binding vs in
            List.iter this#add_bind ns; DoChildren
        | Stmt_VarDecl(ty, v, i, loc) ->
            let b = this#incr_binding v in
            this#add_bind b; DoChildren
        | Stmt_ConstDecl(ty, v, i, loc) ->
            let b = this#incr_binding v in
            this#add_bind b; DoChildren
        | Stmt_If (c, t, els, e, loc) ->
            let c'   = visit_expr this c in
    (* Don't push or pop scopes anymore so that variables are also unique across branches *)
            (*this#push_scope () ; *)
            let t'   = visit_stmts this t in
            (*this#pop_scope (); this#push_scope () ; *)
            let els' = mapNoCopy (visit_s_elsif this ) els in
            (*this#pop_scope (); this#push_scope () ; *)
            let e'   = visit_stmts this e in
            (*this#pop_scope (); *)
            ChangeTo (Stmt_If (c', t', els', e', loc))
        (* Statements with child scopes that shouldn't appear towards the end of transform pipeline *)
        | Stmt_Case _ -> failwith "(FixRedefinitions) case not expected"
        | Stmt_For _ -> failwith "(FixRedefinitions) for not expected"
        | Stmt_While _ -> failwith "(FixRedefinitions) while not expected"
        | Stmt_Repeat _ -> failwith "(FixRedefinitions) repeat not expected"
        | Stmt_Try _ -> failwith "(FixRedefinitions) try not expected"
        | _ -> DoChildren

    method! vlvar e =
       (match (this#existing_binding e) with
          | Some e -> ChangeTo (ident_for_v e)
          | None -> SkipChildren)

    method! vvar e =
       (match (this#existing_binding e) with
          | Some e -> ChangeTo (ident_for_v e)
          | None -> SkipChildren)

    end

  let run (g: IdentSet.t) (s:stmt list) : stmt list =
    let v = new redef_renamer g in
    visit_stmts v s
end

(* Ensure the program does not write or read a set of variables and fields.
   Assumes all record accesses are fully flattened and no name collisions between
   variable names and field accesses with '.' concatenation.
   Reads and writes to unsupported variables are reduced to throws.
   A set of variables and fields can be additionally nominated to be silently ignored,
   such that their updates are removed, however, their reads will still become throws.
   *)
module UnsupportedVariables = struct
  type state = {
    unsupported: IdentSet.t;
    ignored: IdentSet.t;
    debug: bool;
  }

  let throw loc = Stmt_Throw(Ident ("UNSUPPORTED"), loc)

  let concat_ident a b =
    match a, b with
    | Ident a, Ident b -> Ident (a ^ "." ^ b)
    | _ -> invalid_arg "concat_ident"

  (* Reduce a series of field accesses into a single ident *)
  let rec reduce_expr e =
    match e with
    | Expr_Var v -> v
    | Expr_Field (e, f) -> concat_ident (reduce_expr e) f
    | _ -> invalid_arg @@ "reduce_expr: " ^ pp_expr e
  let rec reduce_lexpr e =
    match e with
    | LExpr_Var (v) -> v
    | LExpr_Field (e, f) -> concat_ident (reduce_lexpr e) f
    | LExpr_Array (e, _) -> reduce_lexpr e
    | _ -> invalid_arg @@ "reduce_lexpr: " ^ pp_lexpr e

  (* Test read/write sets, with logging *)
  let unsupported_read name st =
    let r = IdentSet.mem name st.unsupported || IdentSet.mem name st.ignored in
    if r && st.debug then Printf.printf "Unsupported Read: %s\n" (pprint_ident name);
    r
  let ignored_write name st =
    let r = IdentSet.mem name st.ignored in
    if r && st.debug then Printf.printf "Ignored Write: %s\n" (pprint_ident name);
    r
  let unsupported_write name st =
    let r = IdentSet.mem name st.unsupported in
    if r && st.debug then Printf.printf "Unsupported Write: %s\n" (pprint_ident name);
    r

  (* Search a stmt/expr for an unsupported load.
     Assumes the load will be evaluated, i.e., no short-circuiting.
   *)
  class find_unsupported_read st = object
    inherit nopAslVisitor
    val mutable issue = false
    method has_issue = issue
    method! vexpr = function
      | Expr_Var name ->
          if unsupported_read name st then issue <- true;
          SkipChildren
      | Expr_Field _ as e ->
          if unsupported_read (reduce_expr e) st then issue <- true;
          SkipChildren
      | _ -> DoChildren
  end

  let unsupported_stmt stmt st =
    let v = new find_unsupported_read st in
    let _ = visit_stmt v stmt in
    v#has_issue

  let unsupported_expr expr st =
    let v = new find_unsupported_read st in
    let _ = visit_expr v expr in
    v#has_issue

  let rec walk stmts st =
    List.fold_right (fun s acc ->
      match s with
      | Stmt_Assign(lexpr, e, loc) ->
          let name = reduce_lexpr lexpr in
          if ignored_write name st then acc
          else if unsupported_write name st then [throw loc]
          else if unsupported_stmt s st then [throw loc]
          else s::acc
      | Stmt_If(e, tstmts, [], fstmts, loc) when unsupported_expr e st ->
          [throw loc]
      | Stmt_If(e, tstmts, [], fstmts, loc) ->
          let tstmts = walk tstmts st in
          let fstmts = walk fstmts st in
          Stmt_If(e, tstmts, [], fstmts, loc)::acc
      | s ->
          if unsupported_stmt s st then [throw (get_loc s)]
          else s::acc) stmts []

  (* Entry point to the transform *)
  let do_transform ignored unsupported stmts =
    let st = { ignored ; unsupported ; debug = false } in
    walk stmts st

  (* Utility to convert a global state into flattened variable identifiers *)
  let rec flatten_var (k: ident) (v: Value.value) =
    match v with
    | Value.VRecord bs ->
        let fields = Bindings.bindings bs in
        let vals = List.map (fun (f,v) -> flatten_var (concat_ident k f) v) fields in
        List.flatten vals
    | _ -> [k]

  let flatten_vars vars =
    let globals = Bindings.bindings vars in
    IdentSet.of_list (List.flatten (List.map (fun (k,v) -> flatten_var k v) globals))

end

module DecoderChecks = struct
  type sl = (int * int)
  type st = {
    ctx: MLBDD.man;
    vars: sl Bindings.t;
    cur_enc: MLBDD.t;
    unpred: MLBDD.t;
    unalloc: MLBDD.t;
    nop: MLBDD.t;
    instrs: MLBDD.t Bindings.t;
  }

  let init_state =
    let ctx = MLBDD.init ~cache:1024 () in
    {
      ctx ;
      vars = Bindings.empty ;
      cur_enc = MLBDD.dtrue ctx ;
      unpred = MLBDD.dfalse ctx ;
      unalloc = MLBDD.dfalse ctx ;
      nop = MLBDD.dfalse ctx ;
      instrs = Bindings.empty ;
    }

  let get_slice s st  = Bindings.find s st.vars

  let extract_field (IField_Field(f, lo, wd)) st =
    { st with vars = Bindings.add f (lo,wd) st.vars }

  let add_unpred g st =
    { st with unpred = MLBDD.dor st.unpred g }

  let add_unalloc g st =
    { st with unalloc = MLBDD.dor st.unalloc g }

  let add_nop g st =
    { st with nop = MLBDD.dor st.nop g }

  let add_instr k g st =
    let existing = Option.value (Bindings.find_opt k st.instrs) ~default:(MLBDD.dfalse st.ctx) in
    { st with instrs = Bindings.add k (MLBDD.dor existing g) st.instrs }

  let restrict_enc g st =
    { st with cur_enc = MLBDD.dand st.cur_enc g }

  let set_enc g st =
    { st with cur_enc = g }

  let bdd_of_mask bs lo ctx =
    snd @@ String.fold_right (fun c (pos,e) ->
      match c with
      | ' ' -> (pos, e)
      | 'x' -> (* No constraint *)
          (pos + 1, e)
      | '1' -> (* bit hi is true *)
        let bit = MLBDD.ithvar ctx pos in
        (pos + 1, MLBDD.dand bit e)
      | '0' -> (* bit hi is true *)
        let bit = MLBDD.dnot (MLBDD.ithvar ctx pos) in
        (pos + 1, MLBDD.dand bit e)
      | _ -> invalid_arg "bdd_of_mask") bs (lo,MLBDD.dtrue ctx)

  let implicant_to_mask m =
    let chars = List.init 32 (fun i ->
      if List.mem (true, i)  m then '1' else
        if List.mem (false, i) m then '0' else
          'x'
        ) in
    let buf = Buffer.create 32 in
    List.iter (Buffer.add_char buf) (List.rev chars);
    Buffer.contents buf

  let to_string bdd =
    let imps = MLBDD.allprime bdd in
    Utils.pp_list implicant_to_mask imps

  (* Represent slices in terms of their position in enc *)
  let decode_slice s st =
    match s with
    | DecoderSlice_Slice(lo, wd) -> (lo,wd)
    | DecoderSlice_FieldName f   -> get_slice f st
    | DecoderSlice_Concat fs     -> failwith "DecoderSlice_Concat not expected"

  (* Convert decode patterns into BDDs *)
  let rec decode_pattern (lo,wd) p ctx =
    match p with
    | DecoderPattern_Bits b
    | DecoderPattern_Mask b -> bdd_of_mask b lo ctx
    | DecoderPattern_Wildcard _ -> MLBDD.dtrue ctx
    | DecoderPattern_Not p -> MLBDD.dnot (decode_pattern (lo,wd) p ctx)

  (* Combine the various tests due to a guard into one BDD *)
  let decode_case_guard vs ps st =
    List.fold_left2 (fun e s p -> MLBDD.dand e (decode_pattern s p st.ctx)) (st.cur_enc) vs ps

  (* Collect reachability for each instruction encoding IGNORING ordering on alts *)
  let rec tf_decode_case b st =
    match b with
    | DecoderBody_UNPRED loc          -> add_unpred st.cur_enc st
    | DecoderBody_UNALLOC loc         -> add_unalloc st.cur_enc st
    | DecoderBody_NOP loc             -> add_nop st.cur_enc st
    | DecoderBody_Encoding(nm, loc)   -> add_instr nm st.cur_enc st
    | DecoderBody_Decoder(fs, c, loc) ->
        tf_decoder c (List.fold_right extract_field fs st)

  and tf_decoder (DecoderCase_Case(ss, alts, loc)) st =
    let vs = List.map (fun s -> decode_slice s st) ss in
    let (st,_) = List.fold_left ( fun (st,prior) (DecoderAlt_Alt(ps,b))->
      let guard = decode_case_guard vs ps st in
      let st' = tf_decode_case b (set_enc (MLBDD.dand prior guard) st) in
      let prior = MLBDD.dand prior (MLBDD.dnot guard) in
      let st = set_enc st.cur_enc st' in
      (st,prior) ) (st,st.cur_enc) alts in
    st

<<<<<<< HEAD
  let do_transform d : st =
=======
  let do_transform d =
>>>>>>> ed09cb9e
    tf_decoder d init_state

end

<<<<<<< HEAD
module type RTAnalysisLattice = sig
  type rt (* RT lattice type *)
  type olt  (* LT lattice type *)
  val xfer_stmt : olt -> rt  -> stmt -> rt*stmt list
  val join: olt -> rt -> rt  -> rt
end

module BDDSimp = struct

=======
module BDDSimp = struct
>>>>>>> ed09cb9e
  type abs = 
    Top |
    Val of MLBDD.t list |
    Bot

  type state =  {
    man: MLBDD.man;
    vars: abs Bindings.t;
    ctx: MLBDD.t;
    stmts: stmt list;
  }

<<<<<<< HEAD
  module type Lattice = RTAnalysisLattice with type olt = state

  module NopAnalysis = struct  
    type rt = unit
    type olt = state 
    let xfer_stmt o r s = r,[s]
    let join o r ro = ()
    let init _ = ()
  end


=======
>>>>>>> ed09cb9e
  let init_state (ctx : MLBDD.t) = {
    man = MLBDD.manager ctx;
    vars = Bindings.empty ;
    ctx ;
    stmts = [] 
  }


  let to_string bdd =
    let imps = MLBDD.allprime bdd in
    Utils.pp_list DecoderChecks.implicant_to_mask imps

  let pp_abs a =
    match a with
    | Top -> "Top"
    | Bot -> "Bot"
    | Val v -> Printf.sprintf "Val (%s)" (Utils.pp_list to_string v)

  let pp_state st =
    Printf.sprintf "{ ctx = %s ; vars = %s }" (to_string st.ctx) (pp_bindings pp_abs st.vars)

  let is_true a st =
    match a with
    | Val [v] -> MLBDD.is_true (MLBDD.imply st.ctx v)
    | _ -> false

  let is_false a st =
    match a with
    | Val [v] -> MLBDD.(is_true (imply st.ctx (dnot v)))
    | _ -> false

  let halt st =
    { st with ctx = MLBDD.dfalse st.man }

  let write s st =
    { st with stmts = st.stmts @ [s] }

  let writeall stmts st =
    { st with stmts = st.stmts @ stmts }

  let get_var v st =
    match Bindings.find_opt v st.vars with
    | Some v -> v
<<<<<<< HEAD
    | _ -> (Printf.printf "no var %s\n" (pprint_ident v)); Top (* logically this should be Bot, but need to init globals *)
=======
    | _ -> Top (* logically this should be Bot, but need to init globals *)
>>>>>>> ed09cb9e

  let add_var v abs st =
    { st with vars = Bindings.add v abs st.vars }

  let restrict_ctx cond st =
    match cond with
    | Top -> st
    | Bot -> st
    | Val [cond] -> { st with ctx = MLBDD.dand st.ctx cond }
    | _ -> invalid_arg "restrict_ctx"

  let to_bool abs st =
    match abs with
    | Top 
    | Bot -> MLBDD.dtrue st.man
    | Val [v] -> v
    | _ -> failwith "unexpected to_bool"

  let trivial_eq a b =
    if List.length a <> List.length b then false
    else List.fold_right2 (fun a b acc -> MLBDD.equal a b && acc) a b true

  let join_abs cond a b =
    match cond, a, b with
    | _, Top, _
    | _, _, Top -> Top
    | _, Bot, a
    | _, a, Bot -> a
    | _, Val a, Val b when trivial_eq a b -> Val a
    | Val [c], Val a, Val b when List.length a = List.length b ->
        let a = List.map (MLBDD.dand c) a in
        let ncond = MLBDD.dnot c in
        let b = List.map (MLBDD.dand ncond) b in
        Val (List.map2 MLBDD.dor a b)
    | _, Val a, Val b -> Top

  let join_state cond a b =
    let vars = Bindings.merge (fun k a b ->
      match a, b with
      | Some x, Some y -> Some (join_abs cond x y)
      | Some x, _ -> Some x
      | _, Some y -> Some y
      | _ -> None) a.vars b.vars in
    let ctx = MLBDD.dor a.ctx b.ctx in
    { man = a.man ; vars ; ctx ; stmts = [] }

  let wrap_bop f a b =
    match a, b with
    | Bot, _ 
    | _, Bot -> Bot
    | Top, _
    | _, Top -> Top
    | Val a, Val b -> Val (f a b)

  let wrap_uop f a =
    match a with
    | Top -> Top
    | Bot -> Bot
    | Val a -> Val (f a)

  (****************************************************************)
  (** Boolean Prims                                               *)
  (****************************************************************)

  let and_bool = wrap_bop (fun a b ->
    match a, b with
    | [a], [b] -> [MLBDD.dand a b]
    | _ -> failwith "bad bool width")

  let or_bool = wrap_bop (fun a b ->
    match a, b with
    | [a], [b] -> [MLBDD.dor a b]
    | _ -> failwith "bad bool width")

  let not_bool = wrap_uop (fun a ->
    match a with
    | [a] -> [MLBDD.dnot a]
    | _ -> failwith "bad bool width")

  let eq_bool = wrap_bop (fun a b ->
    match a, b with
    | [a], [b] -> [MLBDD.eq a b]
    | _ -> failwith "bad bool width")

  let ne_bool = wrap_bop (fun a b ->
    match a, b with
    | [a], [b] -> [MLBDD.(dnot (eq a b))]
    | _ -> failwith "bad bool width")

  (****************************************************************)
  (** Bitvector Prims                                             *)
  (****************************************************************)

  let and_bits = wrap_bop (List.map2 MLBDD.dand)
  let or_bits = wrap_bop (List.map2 MLBDD.dor)
  let eor_bits = wrap_bop (List.map2 MLBDD.xor)

  let not_bits = wrap_uop (List.map MLBDD.dnot)

  let eq_bits = wrap_bop (fun a b ->
    let bits = List.map2 MLBDD.eq a b in
    match bits with
    | x::xs -> [List.fold_right MLBDD.dand xs x]
    | _ -> failwith "bad bits width"
  )
  let ne_bits a b = not_bool (eq_bits a b)

  let zero_extend_bits x nw st =
    match x with
    | Val v -> Val (List.init (nw - List.length v) (fun _ -> MLBDD.dfalse st.man) @ v)
    | _ -> x

  let sign_extend_bits x nw st =
    match x with
    | Val (x::xs) -> Val (List.init (nw - List.length xs - 1) (fun _ -> x) @ (x::xs))
    | _ -> x

  let append_bits = wrap_bop (@)

  let rec sublist l start wd =
    match l, start, wd with
    | _, 0, 0 -> []
    | x::xs, 0, n -> x::(sublist xs 0 (n-1))
    | x::xs, n, _ -> sublist xs (n-1) wd
    | _ -> invalid_arg "sublist"

  let extract_bits e lo wd =
    match e with
    | Top -> Top
    | Bot -> Bot
    | Val v -> 
        let start = List.length v - lo - wd in
        Val (sublist v start wd)

<<<<<<< HEAD

  let twos_comp_add (xs : MLBDD.t list) (ys: MLBDD.t list) : MLBDD.t * (MLBDD.t list)= 
      let half_add_bit l r = MLBDD.dand l r, MLBDD.xor l r  (* carry, sum *) in
      let full_add_bit l r carry = 
        let s1,c1 = half_add_bit l r in
        let o, c2 = half_add_bit s1 carry in
        let ocarry = MLBDD.dor c1 c2 in
        o,ocarry 
    in
      let xs = List.rev xs in let ys = List.rev ys in
      match xs,ys with 
        | hx::tlx,hy::tly ->  
          let lsb,lscarry = half_add_bit hx hy in
          let bits,carry = List.fold_left2
            (fun (acc,carry) (l:MLBDD.t) (r:MLBDD.t)  -> let o,carry = (full_add_bit l r carry) in o::acc, carry) 
            ([lsb], lscarry) tlx tly
          in carry,bits
        | _,_ -> failwith "invalid bit strings"

  let signed_add_wrap x y = let _,bits = twos_comp_add x y in bits
  let signed_negation x =  (List.map MLBDD.dnot x)

  let signed_sub_wrap x y = let _,bits = twos_comp_add x (signed_negation y) in bits

  let signed_lt x y =  
    let xneg = List.hd x  in let yneg = List.hd y in
    let carry,subbits = (twos_comp_add x (signed_negation y)) in
    let b = MLBDD.dand xneg (MLBDD.dnot yneg) in (* x < 0 < y*)
    let b1 = MLBDD.dand (MLBDD.dand xneg  yneg) (List.hd subbits) in  (* x < y < 0*)
    let b2 = MLBDD.dand (MLBDD.dnot (MLBDD.dor xneg yneg)) (MLBDD.dnot (List.hd subbits)) (* 0 < x < y*)
    in [MLBDD.dor b (MLBDD.dor b1 b2)]

  let signed_gt x y = List.map MLBDD.dnot (signed_lt x y)

  let eq_bvs a b = 
    let bits = List.map2 MLBDD.eq a b in
    match bits with
      | x::xs -> List.fold_right MLBDD.dand xs x
      | _ -> failwith "bad bits width"

    let signed_lte_bits x y = [MLBDD.dor (eq_bvs x y) (List.hd (signed_lt x y))]
    let signed_gte_bits x y = [MLBDD.dor (eq_bvs x y) (List.hd (signed_gt x y))]


  let twos_comp_sub man (xs : MLBDD.t list) (ys: MLBDD.t list) = ()

  let replicate_bits newlen bits = match bits with 
    | Val bits -> if Int.rem newlen (List.length bits) <> 0 then failwith "indivisible rep length"  ;
      let repeats = newlen / (List.length bits) in Val (List.concat (List.init repeats (fun i -> bits)))
    | _ -> Top

=======
>>>>>>> ed09cb9e
  (****************************************************************)
  (** Expr Walk                                                   *)
  (****************************************************************)

<<<<<<< HEAD

=======
>>>>>>> ed09cb9e
  let eval_prim f tes es st = 
    match f, tes, es with
    | "and_bool", [], [x; y] -> and_bool x y
    | "or_bool",  [], [x; y] -> or_bool x y
    | "eq_enum",  [], [x; y] -> eq_bool x y
    | "ne_enum",  [], [x; y] -> ne_bool x y
    | "not_bool", [], [x]    -> not_bool x

    | "and_bits", [w], [x; y] -> and_bits x y
    | "or_bits",  [w], [x; y] -> or_bits  x y
    | "not_bits", [w], [x]    -> not_bits x
    | "eq_bits",  [w], [x; y] -> eq_bits  x y
    | "ne_bits",  [w], [x; y] -> ne_bits  x y
    | "eor_bits", [w], [x; y] -> eor_bits x y

<<<<<<< HEAD
    | "append_bits",    [w;w'], [x; y] -> append_bits x y
    (*| "replicate_bits", [w;Expr_LitInt nw], [x;times] -> replicate_bits (int_of_string nw) x *)
=======
    | "append_bits", [w;w'], [x; y] -> append_bits x y
>>>>>>> ed09cb9e

    | "ZeroExtend", [w;Expr_LitInt nw], [x; y] ->
        zero_extend_bits x (int_of_string nw) st
    | "SignExtend", [w;Expr_LitInt nw], [x; y] ->
        sign_extend_bits x (int_of_string nw) st

<<<<<<< HEAD
    | "sle_bits", [w], [x; y] -> (match x,y with 
        | Val x, Val y -> Val (signed_lte_bits x y)
        | _,_ -> Top)
    | "add_bits", [Expr_LitInt w], [x; y] -> (match x,y with 
      | Val x, Val y -> let r = (signed_add_wrap x y) in assert (List.length r == (int_of_string w)); Val r
        | _,_ -> Top)
    | "sub_bits", [w], [x; y] -> (match x,y with 
        | Val x, Val y -> Val (signed_add_wrap x (signed_negation y))
        | _,_ -> Top) 
=======
    | "sle_bits", [w], [x; y] -> Top
    | "add_bits", [w], [x; y] -> Top
>>>>>>> ed09cb9e
    | "lsr_bits", [w;w'], [x; y] -> Top

    | _, _, _ -> 
        Printf.printf "unknown prim %s\n" f;
        Top

  let rec eval_expr e st =
    match e with
    | Expr_Var (Ident "TRUE") -> Val ([ MLBDD.dtrue st.man ])
    | Expr_Var (Ident "FALSE") -> Val ([ MLBDD.dfalse st.man ])
    | Expr_LitBits b -> 
        Val (String.fold_right (fun c acc ->
          match c with
          | '1' -> (MLBDD.dtrue st.man)::acc
          | '0' -> (MLBDD.dfalse st.man)::acc
          | _ -> acc) b [])
    | Expr_LitInt e -> Top

    | Expr_Var id -> get_var id st

    (* Simply not going to track these *)
<<<<<<< HEAD
    | Expr_Field _ -> Printf.printf "Overapprox field %s\n" (pp_expr e) ; Top
    | Expr_Array _ ->  Printf.printf "Overapprox array %s\n" (pp_expr e); Top
=======
    | Expr_Field _ -> Top
    | Expr_Array _ -> Top
>>>>>>> ed09cb9e

    (* Prims *)
    | Expr_TApply (FIdent (f, 0), tes, es) ->
        let es = List.map (fun e -> eval_expr e st) es in
        eval_prim f tes es st
<<<<<<< HEAD
    | Expr_Slices(e, [Slice_LoWd(Expr_LitInt lo, Expr_LitInt wd)]) ->
=======
    | Expr_Slices(e, [Slice_LoWd(Expr_LitInt lo,Expr_LitInt wd)]) ->
>>>>>>> ed09cb9e
        let lo = int_of_string lo in
        let wd = int_of_string wd in
        let e = eval_expr e st in
        extract_bits e lo wd
<<<<<<< HEAD
    | Expr_Slices(e, [Slice_LoWd(lo,wd)]) -> Printf.printf "Overapprox slice\n" ; Top
    | Expr_Parens(e) -> eval_expr e st
    | Expr_Fields _ -> Printf.printf "unexpected Expr_Fields %s" (pp_expr e); Top
    | Expr_In _ -> Printf.printf "unexpected Expr_In %s" (pp_expr e); Top
    | Expr_Unop _ -> Printf.printf "unexpected Expr_Unop %s" (pp_expr e); Top
    | Expr_Unknown _ -> Printf.printf "unexpected Expr_Unkonwn %s" (pp_expr e); Top
    | Expr_ImpDef _ -> Printf.printf "unexpected Expr_ImpDef %s" (pp_expr e); Top
    | Expr_LitString _ -> Printf.printf "unexpected Expr_LitString %s" (pp_expr e); Top
    | Expr_If _ -> Printf.printf "unexpected Expr_If %s" (pp_expr e); Top

    | _ -> failwith @@ Printf.sprintf "BDDSimp eval_expr: unexpected expr: %s\n"  (pp_expr e)  
=======
    | Expr_Slices(e, [Slice_LoWd(lo,wd)]) ->
        Top

    | _ -> failwith @@ "unexpected expr: " ^ (pp_expr e)
>>>>>>> ed09cb9e

  (****************************************************************)
  (** Stmt Walk                                                   *)
  (****************************************************************)

  let join_imps a b =
    List.filter (fun v -> List.mem v b) a

  let ctx_to_mask c =
    let imps = MLBDD.allprime c in
    match imps with 
    | x::xs -> List.fold_right join_imps xs x
    | _ -> invalid_arg "ctx_to_mask"

  let clear_bits a c =
    List.filter (fun (b,v) ->
      if List.mem (b,v) c then false
      else if List.mem (not b,v) c then false
      else true) a


<<<<<<< HEAD
  let bdd_to_expr cond st =
      let c = ctx_to_mask st.ctx in
      let imps = MLBDD.allprime cond in
      let imps = List.map (fun v -> clear_bits v c) imps in
      (*let rebuild = List.fold_right (fun vars -> 
        MLBDD.dor 
        (List.fold_right (fun (b,v) -> 
          MLBDD.(dand (if b then ithvar st.man v else dnot (ithvar st.man v)))
        ) vars (MLBDD.dtrue st.man))
      ) imps (MLBDD.dfalse st.man) in 
      let imps = MLBDD.allprime rebuild in *)
      let masks = List.map DecoderChecks.implicant_to_mask imps in
      let bd_to_test b = 
      (*("and_bits",          [VInt n], [VBits x; VBits y    ])*)
        let bv = Value.to_mask Unknown (Value.from_maskLit b) in
        sym_expr @@ sym_inmask Unknown (Exp (Expr_Var (Ident "enc"))) bv
      in
      (match masks with
      | [b] -> bd_to_test b
      | bs -> let tests = (List.map bd_to_test (List.tl bs)) in
        let boolor a b = Expr_TApply(FIdent("or_bool", 0), [], [a;b]) in
        List.fold_left boolor (List.hd tests) (List.tl tests))

  let rebuild_expr e cond st =
    match cond with
    | Val [cond] ->
        let c = ctx_to_mask st.ctx in
        let imps = MLBDD.allprime cond in
        let imps = List.map (fun v -> clear_bits v c) imps in
        let rebuild = List.fold_right (fun vars -> 
          MLBDD.dor 
          (List.fold_right (fun (b,v) -> 
=======
  let rebuild_expr e cond st =
    let bd_to_test b = 
        let bv = Value.to_mask Unknown (Value.from_maskLit b) in
        sym_expr @@ sym_inmask Unknown (Exp (Expr_Var (Ident "enc"))) bv
      in
    match cond with
    | Val [cond] ->
        let imps = MLBDD.allprime cond in
        (*
        Does not work;

        let c = ctx_to_mask st.ctx in
        let imps = List.map (fun v -> clear_bits v c) imps in
        *)

        let rebuild = List.fold_right (fun vars ->
          MLBDD.dor
          (List.fold_right (fun (b,v) ->
>>>>>>> ed09cb9e
            MLBDD.(dand (if b then ithvar st.man v else dnot (ithvar st.man v)))
          ) vars (MLBDD.dtrue st.man))
        ) imps (MLBDD.dfalse st.man) in
        let imps = MLBDD.allprime rebuild in
        let masks = List.map DecoderChecks.implicant_to_mask imps in
        (match masks with
<<<<<<< HEAD
        | [b] ->
          let bv = Value.to_mask Unknown (Value.from_maskLit b) in
          sym_expr @@ sym_inmask Unknown (Exp (Expr_Var (Ident "enc"))) bv
        | _ -> 
            (*
            let try2 = MLBDD.dnot cond in
            (if List.length (MLBDD.allprime try2) = 1 then
              Printf.printf "Neg candidate %s %s\n" (pp_expr e) (Utils.pp_list DecoderChecks.implicant_to_mask (MLBDD.allprime try2))
            else
              Printf.printf "Can't simp %s %s\n" (pp_expr e) (Utils.pp_list (fun i -> i) masks));
              Printf.printf "Ctx %s\n" (Utils.pp_list DecoderChecks.implicant_to_mask (MLBDD.allprime st.ctx)); *)
            e)
    | _ -> 
        Printf.printf "no value %s %s\n" (pp_expr e) (pp_abs cond);
        e


  class nopvis = object(self) 
    method xf_stmt (x:stmt) (st:state) : stmt list = [x]
  end

  let nop_transform = new nopvis

  module EvalWithXfer (Xf: Lattice) = struct 

  let rec eval_stmt (xs:Xf.rt) (s:stmt) (st:state) =
      (* (transfer : xs, s, st ->  xs', s' ; eval : st -> s -> st' ; write s' : s' , st' -> st'' ) -> xs' s' st''  *)
    let xs,ns = Xf.xfer_stmt st xs s in
    match s with
    | Stmt_VarDeclsNoInit(t, [v], loc) ->
        let st = add_var v Bot st in
        writeall ns st, xs
    | Stmt_VarDecl(t, v, e, loc) ->
        let abs = eval_expr e st in
        let st = add_var v abs st in
        writeall ns st, xs
    | Stmt_ConstDecl(t, v, e, loc) ->
        let abs = eval_expr e st in
        let st = add_var v abs st in
        writeall ns st,xs
    | Stmt_Assign(LExpr_Var v, e, loc) ->
        let abs = eval_expr e st in
        let st = add_var v abs st in
        writeall ns st,xs
=======
        | [] -> Printf.printf "Unsat bdd formula\n" ; e
        | [b] -> bd_to_test b
        | b::bs  ->
              let try2 = MLBDD.dnot cond |> MLBDD.allprime |> List.map DecoderChecks.implicant_to_mask in
              match try2 with
                | [b] -> Expr_TApply (FIdent ("not_bool", 0), [], [bd_to_test b])
                | _ ->  (let r = (let tests = (List.map bd_to_test (b::bs)) in
              let bool_or x y = Expr_TApply(FIdent("or_bool", 0), [], [x;y]) in
              List.fold_left bool_or (List.hd tests) (List.tl tests)) in
              r)
          )
    | _ ->
        Printf.printf "no value %s %s\n" (pp_expr e) (pp_abs cond);
        e

  let rec eval_stmt s st =
    match s with
    | Stmt_VarDeclsNoInit(t, [v], loc) ->
        let st = add_var v Bot st in
        write s st
    | Stmt_VarDecl(t, v, e, loc) ->
        let abs = eval_expr e st in
        let st = add_var v abs st in
        write s st
    | Stmt_ConstDecl(t, v, e, loc) ->
        let abs = eval_expr e st in
        let st = add_var v abs st in
        write s st
    | Stmt_Assign(LExpr_Var v, e, loc) ->
        let abs = eval_expr e st in
        let st = add_var v abs st in
        write s st
>>>>>>> ed09cb9e

    (* Eval the assert, attempt to discharge it & strengthen ctx *)
    | Stmt_Assert(e, loc) ->
        let abs = eval_expr e st in
<<<<<<< HEAD
        if is_false abs st then st,xs
        else
          let e = rebuild_expr e abs st in
          let st = write (Stmt_Assert(e,loc)) st in
          restrict_ctx abs st, xs
=======
        if is_false abs st then st
        else
          let e = rebuild_expr e abs st in
          let st = write (Stmt_Assert(e,loc)) st in
          restrict_ctx abs st
>>>>>>> ed09cb9e

    (* State becomes bot - unreachable *)
    | Stmt_Throw _ -> 
        Printf.printf "%s : %s\n" (pp_stmt s) (pp_state st);
<<<<<<< HEAD
        let st = writeall ns st in
        halt st,xs
=======
        let st = write s st in
        halt st
>>>>>>> ed09cb9e

    (* If we can reduce c to true/false, collapse *)
    | Stmt_If(c, tstmts, [], fstmts, loc) ->
        let cond = eval_expr c st in
<<<<<<< HEAD

        if is_true cond st then  
          eval_stmts xs tstmts st
        else if is_false cond st then
          eval_stmts xs fstmts st
        else
          let c = rebuild_expr c cond st in
          let ncond = not_bool cond in

          let tst,xsa = eval_stmts xs tstmts (restrict_ctx cond {st with stmts = []}) in
          let fst,xsb = eval_stmts xs fstmts (restrict_ctx ncond {st with stmts = []}) in
          let st' = join_state cond tst fst in
          let xs = Xf.join st' xsa xsb in

          let st' = writeall st.stmts st' in
          let st' = write (Stmt_If (c, tst.stmts, [], fst.stmts, loc)) st' in
          st',xs
=======
        if is_true cond st then  
          eval_stmts tstmts st
        else if is_false cond st then
          eval_stmts fstmts st
        else
          let c = rebuild_expr c cond st in
          let ncond = not_bool cond in
          let tst = eval_stmts tstmts (restrict_ctx cond {st with stmts = []}) in
          let fst = eval_stmts fstmts (restrict_ctx ncond {st with stmts = []}) in
          let st' = join_state cond tst fst in
          let st' = writeall st.stmts st' in
          let st' = write (Stmt_If (c, tst.stmts, [], fst.stmts, loc)) st' in
          st'
>>>>>>> ed09cb9e

    (* Can't do anything here *)
    | Stmt_Assign _
    | Stmt_TCall _ -> 
<<<<<<< HEAD
        writeall ns st,xs

    | _ -> failwith "unknown stmt"

  and eval_stmts xs stmts st =
    List.fold_left (fun (st,xs) s -> if MLBDD.is_false st.ctx then st,xs else (eval_stmt xs s st)) (st,xs) stmts

  end
=======
        write s st

    | _ -> failwith "unknown stmt"

  and eval_stmts stmts st =
    List.fold_left (fun st s -> if MLBDD.is_false st.ctx then st else eval_stmt s st) st stmts
>>>>>>> ed09cb9e

  let set_enc st =
    let enc = Val (List.rev (List.init 32 (MLBDD.ithvar st.man))) in
    {st with vars = Bindings.add (Ident "enc") enc st.vars}

<<<<<<< HEAD
  module Eval = EvalWithXfer(NopAnalysis) 

  let just_eval a b c = fst (Eval.eval_stmts (NopAnalysis.init ()) a b)

  let do_transform fn stmts reach =
    let st = init_state reach in
    let st = set_enc st in
    let st',xs = Eval.eval_stmts (NopAnalysis.init ()) stmts st in
=======
  let do_transform fn stmts reach =
    let st = init_state reach in
    let st = set_enc st in
    let st' = eval_stmts stmts st in
>>>>>>> ed09cb9e
    st'.stmts


  let rec split_on_bit imps =
    if List.length imps == 0 then begin
      Printf.printf "Dead end\n";
      1
    end
    else if List.length imps == 1 then begin
      Printf.printf "Match on %s\n" (match imps with [(k,e)] -> pprint_ident k | _ -> failwith "huh");
      1
    end
    else
      (* rank bits by the frequency with which they are constrained *)
      let bits = List.init 32 (fun i ->
        let freq = List.length (List.filter (fun (k,e) -> List.exists (fun (_,j) -> i = j) e) imps) in
        (i,freq)) in
      let max = List.fold_right (fun (i,f) (j,m) -> if f > m then (i,f) else (j,m)) bits (-1,0) in
      if fst max == -1 then begin
        Printf.printf "Ended up with %s\n" (Utils.pp_list (fun (k,s) -> pprint_ident k ^ ":" ^ DecoderChecks.implicant_to_mask s) imps);
        failwith "huh"
      end;
      let set = List.filter (fun (k,e) -> not (List.mem (false,fst max) e)) imps in
      let set = List.map (fun (k,e) -> (k,List.filter (fun (f,i) -> i <> fst max) e)) set in
      let clr = List.filter (fun (k,e) -> not (List.mem (true,fst max) e)) imps in
      let clr = List.map (fun (k,e) -> (k,List.filter (fun (f,i) -> i <> fst max) e)) clr in
      Printf.printf "Splitting on %d, sub-lists %d %d of %d\n" (fst max) (List.length set) (List.length clr) (List.length imps);
      if List.length set + List.length clr <> List.length imps then begin
        Printf.printf "Duplication for %s\n" (Utils.pp_list (fun (k,s) -> pprint_ident k ^ ":" ^ DecoderChecks.implicant_to_mask s) imps);
        1
      end
      else begin
        let d1 = split_on_bit set in
        let d2 = split_on_bit clr in
        1 + (Int.max d1 d2)
      end

<<<<<<< HEAD
  let transform_all instrs (st:DecoderChecks.st)=
=======
  let transform_all instrs decoder =
    let st = DecoderChecks.do_transform decoder in
>>>>>>> ed09cb9e
    (* get all prim implicants for each instruction, one list *)
    let imps = Bindings.fold (fun k e acc ->
      let imps = MLBDD.allprime e in
      let entries = List.map (fun e -> (k,e)) imps in
      acc@entries) st.instrs [] in

    let res = split_on_bit imps in

    Printf.printf "Max depth of %d\n" res;


    Bindings.mapi (fun nm fnsig ->
      let i = match nm with FIdent(s,_) -> Ident s | s -> s in
      match Bindings.find_opt i st.instrs with
<<<<<<< HEAD
      | Some reach -> fnsig_upd_body (fun b -> 
        Printf.printf "transforming %s\n" (pprint_ident nm);
        do_transform nm b reach) fnsig
=======
      | Some reach -> fnsig_upd_body (fun b -> do_transform nm b reach) fnsig
>>>>>>> ed09cb9e
      | None -> fnsig) instrs

end<|MERGE_RESOLUTION|>--- conflicted
+++ resolved
@@ -2104,16 +2104,11 @@
       (st,prior) ) (st,st.cur_enc) alts in
     st
 
-<<<<<<< HEAD
   let do_transform d : st =
-=======
-  let do_transform d =
->>>>>>> ed09cb9e
     tf_decoder d init_state
 
 end
 
-<<<<<<< HEAD
 module type RTAnalysisLattice = sig
   type rt (* RT lattice type *)
   type olt  (* LT lattice type *)
@@ -2123,9 +2118,6 @@
 
 module BDDSimp = struct
 
-=======
-module BDDSimp = struct
->>>>>>> ed09cb9e
   type abs = 
     Top |
     Val of MLBDD.t list |
@@ -2138,7 +2130,6 @@
     stmts: stmt list;
   }
 
-<<<<<<< HEAD
   module type Lattice = RTAnalysisLattice with type olt = state
 
   module NopAnalysis = struct  
@@ -2150,8 +2141,6 @@
   end
 
 
-=======
->>>>>>> ed09cb9e
   let init_state (ctx : MLBDD.t) = {
     man = MLBDD.manager ctx;
     vars = Bindings.empty ;
@@ -2195,11 +2184,7 @@
   let get_var v st =
     match Bindings.find_opt v st.vars with
     | Some v -> v
-<<<<<<< HEAD
     | _ -> (Printf.printf "no var %s\n" (pprint_ident v)); Top (* logically this should be Bot, but need to init globals *)
-=======
-    | _ -> Top (* logically this should be Bot, but need to init globals *)
->>>>>>> ed09cb9e
 
   let add_var v abs st =
     { st with vars = Bindings.add v abs st.vars }
@@ -2334,7 +2319,6 @@
         let start = List.length v - lo - wd in
         Val (sublist v start wd)
 
-<<<<<<< HEAD
 
   let twos_comp_add (xs : MLBDD.t list) (ys: MLBDD.t list) : MLBDD.t * (MLBDD.t list)= 
       let half_add_bit l r = MLBDD.dand l r, MLBDD.xor l r  (* carry, sum *) in
@@ -2386,16 +2370,11 @@
       let repeats = newlen / (List.length bits) in Val (List.concat (List.init repeats (fun i -> bits)))
     | _ -> Top
 
-=======
->>>>>>> ed09cb9e
   (****************************************************************)
   (** Expr Walk                                                   *)
   (****************************************************************)
 
-<<<<<<< HEAD
-
-=======
->>>>>>> ed09cb9e
+
   let eval_prim f tes es st = 
     match f, tes, es with
     | "and_bool", [], [x; y] -> and_bool x y
@@ -2411,19 +2390,14 @@
     | "ne_bits",  [w], [x; y] -> ne_bits  x y
     | "eor_bits", [w], [x; y] -> eor_bits x y
 
-<<<<<<< HEAD
     | "append_bits",    [w;w'], [x; y] -> append_bits x y
     (*| "replicate_bits", [w;Expr_LitInt nw], [x;times] -> replicate_bits (int_of_string nw) x *)
-=======
-    | "append_bits", [w;w'], [x; y] -> append_bits x y
->>>>>>> ed09cb9e
 
     | "ZeroExtend", [w;Expr_LitInt nw], [x; y] ->
         zero_extend_bits x (int_of_string nw) st
     | "SignExtend", [w;Expr_LitInt nw], [x; y] ->
         sign_extend_bits x (int_of_string nw) st
 
-<<<<<<< HEAD
     | "sle_bits", [w], [x; y] -> (match x,y with 
         | Val x, Val y -> Val (signed_lte_bits x y)
         | _,_ -> Top)
@@ -2433,10 +2407,6 @@
     | "sub_bits", [w], [x; y] -> (match x,y with 
         | Val x, Val y -> Val (signed_add_wrap x (signed_negation y))
         | _,_ -> Top) 
-=======
-    | "sle_bits", [w], [x; y] -> Top
-    | "add_bits", [w], [x; y] -> Top
->>>>>>> ed09cb9e
     | "lsr_bits", [w;w'], [x; y] -> Top
 
     | _, _, _ -> 
@@ -2458,28 +2428,18 @@
     | Expr_Var id -> get_var id st
 
     (* Simply not going to track these *)
-<<<<<<< HEAD
     | Expr_Field _ -> Printf.printf "Overapprox field %s\n" (pp_expr e) ; Top
     | Expr_Array _ ->  Printf.printf "Overapprox array %s\n" (pp_expr e); Top
-=======
-    | Expr_Field _ -> Top
-    | Expr_Array _ -> Top
->>>>>>> ed09cb9e
 
     (* Prims *)
     | Expr_TApply (FIdent (f, 0), tes, es) ->
         let es = List.map (fun e -> eval_expr e st) es in
         eval_prim f tes es st
-<<<<<<< HEAD
     | Expr_Slices(e, [Slice_LoWd(Expr_LitInt lo, Expr_LitInt wd)]) ->
-=======
-    | Expr_Slices(e, [Slice_LoWd(Expr_LitInt lo,Expr_LitInt wd)]) ->
->>>>>>> ed09cb9e
         let lo = int_of_string lo in
         let wd = int_of_string wd in
         let e = eval_expr e st in
         extract_bits e lo wd
-<<<<<<< HEAD
     | Expr_Slices(e, [Slice_LoWd(lo,wd)]) -> Printf.printf "Overapprox slice\n" ; Top
     | Expr_Parens(e) -> eval_expr e st
     | Expr_Fields _ -> Printf.printf "unexpected Expr_Fields %s" (pp_expr e); Top
@@ -2491,12 +2451,6 @@
     | Expr_If _ -> Printf.printf "unexpected Expr_If %s" (pp_expr e); Top
 
     | _ -> failwith @@ Printf.sprintf "BDDSimp eval_expr: unexpected expr: %s\n"  (pp_expr e)  
-=======
-    | Expr_Slices(e, [Slice_LoWd(lo,wd)]) ->
-        Top
-
-    | _ -> failwith @@ "unexpected expr: " ^ (pp_expr e)
->>>>>>> ed09cb9e
 
   (****************************************************************)
   (** Stmt Walk                                                   *)
@@ -2518,7 +2472,6 @@
       else true) a
 
 
-<<<<<<< HEAD
   let bdd_to_expr cond st =
       let c = ctx_to_mask st.ctx in
       let imps = MLBDD.allprime cond in
@@ -2551,33 +2504,12 @@
         let rebuild = List.fold_right (fun vars -> 
           MLBDD.dor 
           (List.fold_right (fun (b,v) -> 
-=======
-  let rebuild_expr e cond st =
-    let bd_to_test b = 
-        let bv = Value.to_mask Unknown (Value.from_maskLit b) in
-        sym_expr @@ sym_inmask Unknown (Exp (Expr_Var (Ident "enc"))) bv
-      in
-    match cond with
-    | Val [cond] ->
-        let imps = MLBDD.allprime cond in
-        (*
-        Does not work;
-
-        let c = ctx_to_mask st.ctx in
-        let imps = List.map (fun v -> clear_bits v c) imps in
-        *)
-
-        let rebuild = List.fold_right (fun vars ->
-          MLBDD.dor
-          (List.fold_right (fun (b,v) ->
->>>>>>> ed09cb9e
             MLBDD.(dand (if b then ithvar st.man v else dnot (ithvar st.man v)))
           ) vars (MLBDD.dtrue st.man))
         ) imps (MLBDD.dfalse st.man) in
         let imps = MLBDD.allprime rebuild in
         let masks = List.map DecoderChecks.implicant_to_mask imps in
         (match masks with
-<<<<<<< HEAD
         | [b] ->
           let bv = Value.to_mask Unknown (Value.from_maskLit b) in
           sym_expr @@ sym_inmask Unknown (Exp (Expr_Var (Ident "enc"))) bv
@@ -2622,73 +2554,25 @@
         let abs = eval_expr e st in
         let st = add_var v abs st in
         writeall ns st,xs
-=======
-        | [] -> Printf.printf "Unsat bdd formula\n" ; e
-        | [b] -> bd_to_test b
-        | b::bs  ->
-              let try2 = MLBDD.dnot cond |> MLBDD.allprime |> List.map DecoderChecks.implicant_to_mask in
-              match try2 with
-                | [b] -> Expr_TApply (FIdent ("not_bool", 0), [], [bd_to_test b])
-                | _ ->  (let r = (let tests = (List.map bd_to_test (b::bs)) in
-              let bool_or x y = Expr_TApply(FIdent("or_bool", 0), [], [x;y]) in
-              List.fold_left bool_or (List.hd tests) (List.tl tests)) in
-              r)
-          )
-    | _ ->
-        Printf.printf "no value %s %s\n" (pp_expr e) (pp_abs cond);
-        e
-
-  let rec eval_stmt s st =
-    match s with
-    | Stmt_VarDeclsNoInit(t, [v], loc) ->
-        let st = add_var v Bot st in
-        write s st
-    | Stmt_VarDecl(t, v, e, loc) ->
-        let abs = eval_expr e st in
-        let st = add_var v abs st in
-        write s st
-    | Stmt_ConstDecl(t, v, e, loc) ->
-        let abs = eval_expr e st in
-        let st = add_var v abs st in
-        write s st
-    | Stmt_Assign(LExpr_Var v, e, loc) ->
-        let abs = eval_expr e st in
-        let st = add_var v abs st in
-        write s st
->>>>>>> ed09cb9e
 
     (* Eval the assert, attempt to discharge it & strengthen ctx *)
     | Stmt_Assert(e, loc) ->
         let abs = eval_expr e st in
-<<<<<<< HEAD
         if is_false abs st then st,xs
         else
           let e = rebuild_expr e abs st in
           let st = write (Stmt_Assert(e,loc)) st in
           restrict_ctx abs st, xs
-=======
-        if is_false abs st then st
-        else
-          let e = rebuild_expr e abs st in
-          let st = write (Stmt_Assert(e,loc)) st in
-          restrict_ctx abs st
->>>>>>> ed09cb9e
 
     (* State becomes bot - unreachable *)
     | Stmt_Throw _ -> 
         Printf.printf "%s : %s\n" (pp_stmt s) (pp_state st);
-<<<<<<< HEAD
         let st = writeall ns st in
         halt st,xs
-=======
-        let st = write s st in
-        halt st
->>>>>>> ed09cb9e
 
     (* If we can reduce c to true/false, collapse *)
     | Stmt_If(c, tstmts, [], fstmts, loc) ->
         let cond = eval_expr c st in
-<<<<<<< HEAD
 
         if is_true cond st then  
           eval_stmts xs tstmts st
@@ -2706,26 +2590,10 @@
           let st' = writeall st.stmts st' in
           let st' = write (Stmt_If (c, tst.stmts, [], fst.stmts, loc)) st' in
           st',xs
-=======
-        if is_true cond st then  
-          eval_stmts tstmts st
-        else if is_false cond st then
-          eval_stmts fstmts st
-        else
-          let c = rebuild_expr c cond st in
-          let ncond = not_bool cond in
-          let tst = eval_stmts tstmts (restrict_ctx cond {st with stmts = []}) in
-          let fst = eval_stmts fstmts (restrict_ctx ncond {st with stmts = []}) in
-          let st' = join_state cond tst fst in
-          let st' = writeall st.stmts st' in
-          let st' = write (Stmt_If (c, tst.stmts, [], fst.stmts, loc)) st' in
-          st'
->>>>>>> ed09cb9e
 
     (* Can't do anything here *)
     | Stmt_Assign _
     | Stmt_TCall _ -> 
-<<<<<<< HEAD
         writeall ns st,xs
 
     | _ -> failwith "unknown stmt"
@@ -2734,20 +2602,11 @@
     List.fold_left (fun (st,xs) s -> if MLBDD.is_false st.ctx then st,xs else (eval_stmt xs s st)) (st,xs) stmts
 
   end
-=======
-        write s st
-
-    | _ -> failwith "unknown stmt"
-
-  and eval_stmts stmts st =
-    List.fold_left (fun st s -> if MLBDD.is_false st.ctx then st else eval_stmt s st) st stmts
->>>>>>> ed09cb9e
 
   let set_enc st =
     let enc = Val (List.rev (List.init 32 (MLBDD.ithvar st.man))) in
     {st with vars = Bindings.add (Ident "enc") enc st.vars}
 
-<<<<<<< HEAD
   module Eval = EvalWithXfer(NopAnalysis) 
 
   let just_eval a b c = fst (Eval.eval_stmts (NopAnalysis.init ()) a b)
@@ -2756,12 +2615,6 @@
     let st = init_state reach in
     let st = set_enc st in
     let st',xs = Eval.eval_stmts (NopAnalysis.init ()) stmts st in
-=======
-  let do_transform fn stmts reach =
-    let st = init_state reach in
-    let st = set_enc st in
-    let st' = eval_stmts stmts st in
->>>>>>> ed09cb9e
     st'.stmts
 
 
@@ -2799,12 +2652,7 @@
         1 + (Int.max d1 d2)
       end
 
-<<<<<<< HEAD
   let transform_all instrs (st:DecoderChecks.st)=
-=======
-  let transform_all instrs decoder =
-    let st = DecoderChecks.do_transform decoder in
->>>>>>> ed09cb9e
     (* get all prim implicants for each instruction, one list *)
     let imps = Bindings.fold (fun k e acc ->
       let imps = MLBDD.allprime e in
@@ -2819,13 +2667,9 @@
     Bindings.mapi (fun nm fnsig ->
       let i = match nm with FIdent(s,_) -> Ident s | s -> s in
       match Bindings.find_opt i st.instrs with
-<<<<<<< HEAD
       | Some reach -> fnsig_upd_body (fun b -> 
         Printf.printf "transforming %s\n" (pprint_ident nm);
         do_transform nm b reach) fnsig
-=======
-      | Some reach -> fnsig_upd_body (fun b -> do_transform nm b reach) fnsig
->>>>>>> ed09cb9e
       | None -> fnsig) instrs
 
 end