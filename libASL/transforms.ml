open Asl_utils

open AST
open Visitor
open Asl_visitor
open Symbolic
open Value

(* TODO: Central definition of prims in result + sanity test pass *)
let pure_prims =
  (List.map (fun f -> FIdent(f,0)) Value.prims_pure) @
  [
    FIdent("SignExtend",0);
    FIdent("ZeroExtend",0);
    FIdent("asr_bits",0);
    FIdent("lsr_bits",0);
    FIdent("lsl_bits",0);
    FIdent("slt_bits",0);
    FIdent("sle_bits",0);
  ]

let infer_type (e: expr): ty option =
  match e with
  | Expr_Slices(x, [Slice_LoWd(l,w)]) -> Some(Type_Bits(w))
  | Expr_TApply((FIdent(name, _) | Ident(name)), [], _) -> begin
    match name with
    | "eq_enum"            -> Some(type_bool)
    | "ne_enum"            -> Some(type_bool)
    | "eq_bool"            -> Some(type_bool)
    | "ne_bool"            -> Some(type_bool)
    | "and_bool"           -> Some(type_bool)
    | "or_bool"            -> Some(type_bool)
    | "equiv_bool"         -> Some(type_bool)
    | "not_bool"           -> Some(type_bool)
    | "eq_int"             -> Some(type_bool)
    | "ne_int"             -> Some(type_bool)
    | "le_int"             -> Some(type_bool)
    | "lt_int"             -> Some(type_bool)
    | "ge_int"             -> Some(type_bool)
    | "gt_int"             -> Some(type_bool)
    | "is_pow2_int"        -> Some(type_bool)
    | "neg_int"            -> Some(type_integer)
    | "add_int"            -> Some(type_integer)
    | "sub_int"            -> Some(type_integer)
    | "shl_int"            -> Some(type_integer)
    | "shr_int"            -> Some(type_integer)
    | "mul_int"            -> Some(type_integer)
    | "zdiv_int"           -> Some(type_integer)
    | "zrem_int"           -> Some(type_integer)
    | "fdiv_int"           -> Some(type_integer)
    | "frem_int"           -> Some(type_integer)
    | "mod_pow2_int"       -> Some(type_integer)
    | "align_int"          -> Some(type_integer)
    | "pow2_int"           -> Some(type_integer)
    | "pow_int_int"        -> Some(type_integer)
    | "eq_real"            -> Some(type_bool)
    | "ne_real"            -> Some(type_bool)
    | "le_real"            -> Some(type_bool)
    | "lt_real"            -> Some(type_bool)
    | "ge_real"            -> Some(type_bool)
    | "round_tozero_real"  -> Some(type_integer)
    | "round_down_real"    -> Some(type_integer)
    | "round_up_real"      -> Some(type_integer)
    | "in_mask"            -> Some(type_bool)
    | "notin_mask"         -> Some(type_bool)
    | "eq_str"             -> Some(type_bool)
    | "ne_str"             -> Some(type_bool)
    | "is_cunpred_exc"     -> Some(type_bool)
    | "is_exctaken_exc"    -> Some(type_bool)
    | "is_impdef_exc"      -> Some(type_bool)
    | "is_see_exc"         -> Some(type_bool)
    | "is_undefined_exc"   -> Some(type_bool)
    | "is_unpred_exc"      -> Some(type_bool)
    | "asl_file_open"      -> Some(type_integer)
    | "asl_file_getc"      -> Some(type_integer)
    | "cvt_bool_bv"        -> Some(Type_Bits(Expr_LitInt("1")))
    | "cvt_bv_bool"        -> Some(type_bool)
    | _ -> None
    end
  | Expr_TApply((FIdent(name, _) | Ident(name)), [Expr_LitInt(_) as num], _) -> begin
    match name with
    | "ram_read"           -> Some(Type_Bits(num))
    | "add_bits"           -> Some(Type_Bits(num))
    | "sub_bits"           -> Some(Type_Bits(num))
    | "mul_bits"           -> Some(Type_Bits(num))
    | "sdiv_bits"          -> Some(Type_Bits(num))
    | "and_bits"           -> Some(Type_Bits(num))
    | "or_bits"            -> Some(Type_Bits(num))
    | "eor_bits"           -> Some(Type_Bits(num))
    | "not_bits"           -> Some(Type_Bits(num))
    | "zeros_bits"         -> Some(Type_Bits(num))
    | "ones_bits"          -> Some(Type_Bits(num))
    | "replicate_bits"     -> Some(Type_Bits(num))
    | "append_bits"        -> Some(Type_Bits(num))
    | "cvt_int_bits"       -> Some(Type_Bits(num))
    | "LSL"                -> Some(Type_Bits(num))
    | "LSR"                -> Some(Type_Bits(num))
    | "ASR"                -> Some(Type_Bits(num))
    | "cvt_bits_uint"      -> Some(type_integer)
    | "cvt_bits_sint"      -> Some(type_integer)
    | "eq_bits"            -> Some(type_bool)
    | "ne_bits"            -> Some(type_bool)
    | "sle_bits"           -> Some(type_bool)
    | "slt_bits"           -> Some(type_bool)
    | _ -> None
    end
  | Expr_TApply((FIdent(name, _) | Ident(name)), [Expr_LitInt(v1) as num1; Expr_LitInt(v2) as num2], _) -> begin
    (* These are... dubious. None appear in value.ml, so they're all based on what "looks correct". *)
    match name with
    | "ZeroExtend"         -> Some(Type_Bits(num2))
    | "SignExtend"         -> Some(Type_Bits(num2))
    | "lsl_bits"           -> Some(Type_Bits(num1))
    | "lsr_bits"           -> Some(Type_Bits(num1))
    | "asl_bits"           -> Some(Type_Bits(num1))
    | "asr_bits"           -> Some(Type_Bits(num1))
    | "append_bits"        ->
      Some(Type_Bits(Expr_LitInt(string_of_int((int_of_string v1) + (int_of_string v2)))))
    | _ -> None
    end
  | _ -> None

(** Remove variables which are unused at the end of the statement list. *)
module RemoveUnused = struct
  let rec is_false = function
    | Expr_Var (Ident "FALSE") -> true
    | Expr_TApply (FIdent ("or_bool", 0), [], [a;b]) -> is_false a && is_false b
    | Expr_TApply (FIdent ("and_bool", 0), [], [a;b]) -> is_false a || is_false b
    | _ -> false

  let rec is_true = function
    | Expr_Var (Ident "TRUE") -> true
    | Expr_TApply (FIdent ("and_bool", 0), [], [a;b]) -> is_true a && is_true b
    | Expr_TApply (FIdent ("or_bool", 0), [], [a;b]) -> is_true a || is_true b
    | _ -> false

  let rec remove_unused (globals: IdentSet.t) xs = fst (remove_unused' globals IdentSet.empty xs)

  and remove_unused' globals (used: IdentSet.t) (xs: stmt list): (stmt list * IdentSet.t) =
    List.fold_right (fun stmt (acc, used) ->

      let pass = (acc, used)
      and emit (s: stmt) = (s::acc, IdentSet.union used (fv_stmt s))
      and halt (s: stmt) = ([stmt], IdentSet.empty)
      in

      match stmt with
      | Stmt_VarDeclsNoInit(ty, vs, loc) ->
        let vs' = List.filter (fun i -> IdentSet.mem i used) vs in
        (match vs' with
        | [] -> pass
        | _ -> emit (Stmt_VarDeclsNoInit(ty, vs', loc)))
      | Stmt_VarDecl(ty, v, i, loc) ->
        if IdentSet.mem v used
          then emit stmt
          else pass
      | Stmt_ConstDecl(ty, v, i, loc) ->
        if IdentSet.mem v used
          then emit stmt
          else pass
      | Stmt_Assign(le, r, loc) ->
        let lvs = assigned_vars_of_stmts [stmt] in
        if not (IdentSet.disjoint lvs used) || not (IdentSet.disjoint lvs globals)
          then emit stmt
          else pass

      (* Skip if structure if possible - often seen in decode tests *)
      | Stmt_If(c, tstmts, elsif, fstmts, loc) when is_true c ->
          let (tstmts',tused) = remove_unused' globals used tstmts in
          (tstmts'@acc,tused)

      | Stmt_If(c, tstmts, [], fstmts, loc) when is_false c ->
          let (fstmts',tused) = remove_unused' globals used fstmts in
          (fstmts'@acc,tused)

      | Stmt_If(c, tstmts, elsif, fstmts, loc) ->
        let (tstmts',tused) = remove_unused' globals used tstmts in
        let (fstmts',fused) = remove_unused' globals used fstmts in
        let elsif' = List.map
          (fun (S_Elsif_Cond (c,ss)) ->
            let (b, bused) = remove_unused' globals used ss in
            let bused = IdentSet.union bused (fv_expr c) in
            (S_Elsif_Cond (c,b), bused))
          elsif in
        let used = List.fold_right (fun (_,u) -> IdentSet.union u) elsif' (IdentSet.union tused fused) in
        let used = IdentSet.union used (fv_expr c) in
        (match (tstmts',fstmts',elsif') with
        | [], [], [] -> pass
        | _, _, _ -> (Stmt_If(c, tstmts', List.map fst elsif', fstmts', loc)::acc,used))

      | Stmt_Assert (c, _) when is_true c -> pass

      (* Unreachable points *)
      | Stmt_Assert (c, _) when is_false c -> halt stmt
      | Stmt_Throw _ -> halt stmt

      | x -> emit x

    ) xs ([], used)
end



(** Transforms setters using formal reference (in/out) parameters
    into functions returning modified versions of the reference parameters.
*)
module RefParams = struct

  (** Filters the given list of sformal, returning a list of
      (argument index, type, argument name) with only the ref params. *)
  let get_ref_params (xs: sformal list): (int * ty * ident) list =
    let xs = List.mapi (fun i x -> (i,x)) xs in
    List.filter_map
      (fun (n,f) ->
      match f with
      | Formal_InOut (t,i) -> Some (n,t,i)
      | _ -> None)
      xs

  (** Replaces all procedure returns in the given statement list
      with the given statement. *)
  let replace_returns ss s =
    let visit = object
      inherit Asl_visitor.nopAslVisitor
      method! vstmt =
        function
        | Stmt_ProcReturn _ -> ChangeTo s
        | Stmt_FunReturn _ -> failwith "unexpected function return in ref param conversion."
        | _ -> DoChildren
    end
    in
    Asl_visitor.visit_stmts visit ss

  (** Replaces setter declarations which use formal in-out parameters with
      functions which return their modified parameters.

      For example,

        Elem[bits(N) &vector, integer e] = bits(size) value
          ...
          return;

      is transformed to

        (bits(N)) Elem.read(bits(N) vector, integer e, bits(size) value)
          ...
          return (vector);


      *)
  class visit_decls = object
    inherit Asl_visitor.nopAslVisitor

    (* mapping of function identifiers to their (new) signature along with
       the indices of their. *)
    val mutable ref_params : (Tcheck.funtype * int list) Bindings.t = Bindings.empty

    method ref_params = ref_params

    method! vdecl (d: declaration): declaration visitAction =
      match d with
      | Decl_ArraySetterDefn (nm, args, vty, vnm, body, loc)->
        (match get_ref_params args with
        | [] -> DoChildren
        | refs ->
          (* indices, types, and identifiers for the ref params. *)
          let ns = List.map (fun (n,_,_) -> n) refs in
          let ts = List.map (fun (_,t,_) -> t) refs in
          let is = List.map (fun (_,_,i) -> i) refs in

          (* append setter value argument to formal argument list. *)
          let args' = List.map Tcheck.formal_of_sformal args @ [vty, vnm] in

          (* construct return expression to return modified ref vars. *)
          let vars = List.map (fun x -> Expr_Var x) is in
          let ret = Stmt_FunReturn (Expr_Tuple vars, loc) in
          let body' = replace_returns body ret in

          let rty = Type_Tuple ts in
          let funty = (nm, false, [], [], List.map arg_of_sformal args @ [(vty, vnm)], rty) in
          ref_params <- Bindings.add nm (funty,ns) ref_params;
          ChangeTo (Decl_FunDefn (rty, nm, args', body', loc))
        )
      | _ -> DoChildren
  end

  (** Replaces writes to the setters modified above to assign
      the return value back to the original variables.

      For example,

        Elem[vector, 2] = '1001';

      is transformed to

        vector = Elem.read(vector, 2, '1001');

      *)
  class visit_writes (ref_params: (Tcheck.funtype * int list) Bindings.t) = object
    inherit Asl_visitor.nopAslVisitor

    val mutable n = 0;

    method! vstmt (s: stmt): stmt visitAction =
      match s with
      | Stmt_Assign (LExpr_Write (setter, targs, args), r, loc) ->
        (match Bindings.find_opt setter ref_params with
        | None -> DoChildren
        | Some (_,ns) ->
          let refs = List.map (List.nth args) ns in
          (* Printf.printf "ref param: %s\n" (pp_expr a); *)

          let les = List.map Symbolic.expr_to_lexpr refs in
          let call = Expr_TApply (setter, targs, args @ [r]) in
          ChangeTo (Stmt_Assign (LExpr_Tuple les, call, loc))
        )
      (* case where a write expression is used within a tuple destructuring. *)
      | Stmt_Assign (LExpr_Tuple(LExpr_Write (setter, tes, es) :: rest), r, loc) ->
        (match Bindings.find_opt setter ref_params with
        | None -> DoChildren
        | Some ((nm, _, _, _, args, _),ns) ->

          n <- n + 1;
          (* create new variable to store value to be passed to setter. *)
          let rvar = Ident ("Write_" ^ pprint_ident (stripTag setter) ^ string_of_int n) in
          (* arguments to setter function appended with r-value. *)
          let es' = es @ [Expr_Var rvar] in

          (* infer value argument type of setter by substituting arguments into
             the last type argument. *)
          let subs = List.combine (List.map snd args) es' in
          let sub_bindings = Bindings.of_seq (List.to_seq subs) in
          let (vty,_) = List.hd (List.rev args) in
          let vty = subst_type sub_bindings vty in

          (* emit: vty rvar declaration *)
          let decl_var = Stmt_VarDeclsNoInit (vty, [rvar], loc) in
          (* emit: (rvar, ...) = r *)
          let assign_tuple = Stmt_Assign (LExpr_Tuple (LExpr_Var rvar :: rest), r, loc) in

          let refs = List.map (List.nth es') ns in
          let les = List.map Symbolic.expr_to_lexpr refs in
          let write_call = Expr_TApply (setter, tes, es') in
          (* emit: (refparams) = __write(es, rvar) *)
          let assign_write = Stmt_Assign (LExpr_Tuple les, write_call, loc) in

          let x = (Stmt_If (
            expr_true,
            [decl_var; assign_tuple; assign_write],
            [],
            [],
            loc)) in
          ChangeTo x
        )
      | _ -> DoChildren

    method! vlexpr le =
      match le with
      | LExpr_Write (nm, _, _) when Bindings.mem nm ref_params ->
        failwith @@ "unexpected write using parameters by reference: " ^ pp_lexpr le
      | _ -> DoChildren
  end

  let ref_param_conversion (ds: declaration list) =
    let v1 = new visit_decls in
    let ds = List.map (Asl_visitor.visit_decl (v1 :> Asl_visitor.aslVisitor)) ds in
    let v2 = new visit_writes (v1#ref_params) in
    let ds = List.map (Asl_visitor.visit_decl v2) ds in
    ds
    (* Tcheck.GlobalEnv.clear Tcheck.env0;
    Tcheck.tc_declarations false ds *)
end

module StatefulIntToBits = struct
  type interval = (Z.t * Z.t)
  type abs = (int * bool * interval)
  type state = (bool * abs Bindings.t)

  (** Compute the bitvector width needed to represent an interval *)
  let width_of_interval  ?(force_signed=false) ((u,l): interval): int * bool =
    if not force_signed && Z.geq l Z.zero then
      let i = max (Z.log2up (Z.succ u)) 1 in
      (i,false)
    else
      let u' = if Z.gt u Z.zero then 1 + (Z.log2up (Z.succ u)) else 1 in
      let l' = if Z.lt l Z.zero then 1 + (Z.log2up (Z.neg l)) else 1 in
      (max u' l',true)

  (** Build an abstract point to represent a constant integer *)
  let abs_of_const (c: Z.t): abs =
    let i = (c,c) in
    let (w,s) = width_of_interval i in
    (w,s,i)

  (** Build an abstract point for all values possible in a bv of width w *)
  let abs_of_width (w: int): abs =
    let t = Z.succ (Z.one) in
    let u = Z.pred (Z.pow t (w - 1)) in
    let l = Z.neg (Z.pow t (w - 1)) in
    (w, true, (u,l))

  (** Build an abstract point for unsigned integer in signed representation *)
  let abs_of_uwidth (w: int): abs =
    let t = Z.succ (Z.one) in
    let u = Z.pred (Z.pow t w) in
    let l = Z.zero in
    (w, false, (u,l))

  let abs_of_interval (u: int) (l: int): abs =
    let i = (Z.of_int u, Z.of_int l) in
    let (w,s) = width_of_interval i in
    (w, s, i)

  (* Basic merge of abstract points *)
  let merge_abs ((lw,ls,(l1,l2)): abs) ((rw,rs,(r1,r2)): abs): abs =
    let s = ls || rs in
    let lw = if s && not ls then lw + 1 else lw in
    let rw = if s && not rs then rw + 1 else rw in
    (max lw rw,s,(Z.max r1 l1,Z.min r2 l2))

  (** Max and min of a list of integers *)
  let maxAll (z: Z.t list): Z.t =
    match z with
    | x::xs -> List.fold_left Z.max x xs
    | _ -> invalid_arg ""
  let minAll (z: Z.t list): Z.t =
    match z with
    | x::xs -> List.fold_left Z.min x xs
    | _ -> invalid_arg ""

  (** Brute force the bop and uop cases for range analysis *)
  let bopInterval ((l1,l2): interval) ((r1,r2): interval) (bop: Z.t -> Z.t -> Z.t) =
    (maxAll [bop l1 r1;bop l1 r2;bop l2 r1;bop l2 r2],
     minAll [bop l1 r1;bop l1 r2;bop l2 r1;bop l2 r2])
  let uopInterval ((l1,l2): interval) (uop: Z.t -> Z.t) =
    (maxAll [uop l1;uop l2],
     minAll [uop l1;uop l2])

  (** Preserve abstract points over bops and uops *)
  let abs_of_bop ((lw,ls,li): abs) ((rw,rs,ri): abs) (bop: Z.t -> Z.t -> Z.t): abs =
    let i = bopInterval li ri bop in
    let (iw,s) = width_of_interval ~force_signed:(ls||rs) i in
    let lw = if s && not ls then lw + 1 else lw in
    let rw = if s && not rs then rw + 1 else rw in
    let w = max (max lw rw) iw in
    (w,s,i)
  let abs_of_uop ((lw,ls,li): abs) (uop: Z.t -> Z.t): abs =
    let i = uopInterval li uop in
    let (iw,s) = width_of_interval ~force_signed:ls i in
    let lw = if s && not ls then lw + 1 else lw in
    let w = max lw iw in
    (w,s,i)

  (** Special case the range analysis for division, considering positive and negative denominators *)
  let abs_of_div (num: abs) ((dw,ds,(upper,lower)): abs): abs =
    let abs_of i = abs_of_bop num (dw,ds,i) Primops.prim_zdiv_int in
    let n_one = Z.neg (Z.one) in
    (* Consider ranges from upper to 1 and -1 to lower, excluding 0 *)
    let n_abs = abs_of (Z.min n_one upper, Z.min n_one lower) in
    let p_abs = abs_of (Z.max Z.one upper, Z.max Z.one lower) in
    (* Ignore abstract points that aren't in the denominator's range *)
    if Z.geq lower Z.zero then p_abs (* also captures (0,0) interval *)
    else if Z.leq upper Z.zero then n_abs
    else merge_abs n_abs p_abs

  let width (n,_,_) = n
  let signed (_,s,_) = s
  let interval (_,_,i) = i
  let lower (_,_,(_,l)) = l
  let upper (_,_,(u,_)) = u

  (** Convert abstract point width into exprs & symbols *)
  let expr_of_abs a =
    Expr_LitInt (string_of_int (width a))
  let sym_of_abs a: sym =
    sym_of_int (width a)

  (* Covert an expression and its abstract information to a signed representation *)
  let force_signed (e,old) =
    if signed old then (e,old)
    else
      let abs = (width old + 1, true, interval old) in
      (sym_zero_extend 1 (width old) e, abs)

  (** Extend an expression coupled with its abstract information to a width *)
  let extend (abs) ((e,old) : sym * abs) =
    (* Only extending *)
    assert (width old <= width abs);
    (* Only going from unsigned to signed *)
    assert ((not (signed old)) || signed abs);
    if signed abs && not (signed old) then
      let e = sym_zero_extend 1 (width old) e in
      let w = width old + 1 in
      if w = width abs then e
      else sym_sign_extend (width abs - w) w e
    else if width abs = width old then e
    else if not (signed abs) then sym_zero_extend (width abs - width old) (width old) e
    else sym_sign_extend (width abs - width old) (width old) e

  let is_power_of_2 n =
    n <> 0 && 0 = Int.logand n (n-1)

  let is_pos (_,abs) =
    let (_,l) = interval abs in
    Z.geq l Z.zero

  (** Integer variable reads that are successfully converted into
      bitvectors are wrapped in the following function call and
      subsequently unwrapped in a later pass.

      Variable reads that are not wrapped imply a integer variable
      use that this analysis fails to match. To remain compatible,
      these variable reads are subsequently converted back to integers. *)
  let wrapper_ident = FIdent ("StatefulIntToBit_wrapper", 0)

  (** Covert an integer expression tree into a bitvector equivalent *)
  let rec bv_of_int_expr (vars: state) (e: expr): (sym * abs) =
    match e with
    (* Directly translate integer constants into bitvector constants *)
    | Expr_LitInt n
    | Expr_LitHex n ->
        let n = Z.of_string (Value.drop_chars n ' ') in
        let w = abs_of_const n in
        let a = Z.extract n 0 (width w) in
        (sym_of_expr (Expr_LitBits (Z.format ("%0" ^ string_of_int (width w) ^ "b") a)),w)

    (* Assume variables have been declared at this point *)
    | Expr_Var i ->
        (match Bindings.find_opt i (snd vars) with
        | Some v -> (sym_prim wrapper_ident [] [Exp e], v)
        | _ -> failwith @@ "bv_of_int_expr: Unknown identifier: " ^ (pprint_ident i))

    | Expr_TApply (FIdent ("cvt_bits_uint", 0), [t], [e]) ->
        let n = int_of_expr t in
        let w = abs_of_uwidth n in
        (sym_of_expr e,w)
    | Expr_TApply (FIdent ("cvt_bits_sint", 0), [t], [e]) ->
        let n = int_of_expr t in
        let w = abs_of_width n in
        (sym_of_expr e,w)

    | Expr_TApply (FIdent ("add_int", 0), [], [x;y]) ->
        let x = bv_of_int_expr vars x in
        let y = bv_of_int_expr vars y in
        let w = abs_of_bop (snd x) (snd y) Primops.prim_add_int in
        let ex = extend w in
        let f = sym_prim (FIdent ("add_bits", 0)) [sym_of_abs w] [ex x;ex y] in
        (f,w)
    | Expr_TApply (FIdent ("sub_int", 0), [], [x;y]) ->
        let x = bv_of_int_expr vars x in
        let y = bv_of_int_expr vars y in
        let w = abs_of_bop (snd x) (snd y) Primops.prim_sub_int in
        let ex = extend w in
        let f = sym_prim (FIdent ("sub_bits", 0)) [sym_of_abs w] [ex x;ex y] in
        (f,w)
    | Expr_TApply (FIdent ("mul_int", 0), [], [x;y]) ->
        let x = bv_of_int_expr vars x in
        let y = bv_of_int_expr vars y in
        let w = abs_of_bop (snd x) (snd y) Primops.prim_mul_int in
        let ex = extend w in
        let f = sym_prim (FIdent ("mul_bits", 0)) [sym_of_abs w] [ex x;ex y] in
        (f,w)

    (* Interface only supports zero rounding division at present, force fdiv result to be positive *)
    | Expr_TApply (FIdent ("fdiv_int", 0), [], [x; y]) ->
        let x = force_signed (bv_of_int_expr vars x) in
        let y = force_signed (bv_of_int_expr vars y) in
        assert (is_pos x = is_pos y);
        let w = abs_of_div (snd x) (snd y) in
        let ex = extend w in
        let f = sym_prim (FIdent ("sdiv_bits", 0)) [sym_of_abs w] [ex x; ex y] in
        (f,w)

    (* when the divisor is a power of 2, mod can be implemented by truncating. *)
    | Expr_TApply (FIdent ("frem_int", 0), [], [n;Expr_LitInt d]) when is_power_of_2 (int_of_string d) ->
        let digits = Z.log2 (Z.of_string d) in
        let n = bv_of_int_expr vars n in
        if width (snd n) <= digits then n
        else
          let f = sym_slice Unknown (fst n) 0 digits in
          let w = abs_of_uwidth digits in
          (f,w)

    | Expr_TApply (FIdent ("neg_int", 0), [], [x]) ->
        let x = bv_of_int_expr vars x in
        let w = abs_of_uop (snd x) Primops.prim_neg_int in
        let ex = extend w in
        let f = sym_prim (FIdent ("not_bits", 0)) [sym_of_abs w] [ex x] in
        let offset = Val (VBits {v=Z.one; n=width w}) in
        let f = sym_prim (FIdent ("add_bits", 0)) [sym_of_abs w] [f; offset] in
        (f,w)

    (* TODO: Somewhat haphazard translation from old approach *)
    | Expr_TApply (FIdent ("shl_int", 0), [], [x; y]) ->
        let x = bv_of_int_expr vars x in
        let y = force_signed (bv_of_int_expr vars y) in
        (match fst y with
        | Val (VBits bv) ->
            let yshift = Z.to_int (Primops.prim_cvt_bits_sint bv) in
            let size = width (snd x) + yshift in
            let abs = if signed (snd x) then abs_of_width size else abs_of_uwidth size in
            (sym_append_bits Unknown (width (snd x)) yshift (fst x) (sym_zeros yshift),abs)
        | _ ->
            let (u,_) = interval (snd y) in
            (* in worst case, could shift upper bound on y, adding y bits *)
            let size = width (snd x) + (Z.to_int (Z.max u Z.zero)) in
            let abs = if signed (snd x) then abs_of_width size else abs_of_uwidth size in
            let ex = extend abs in
            let f = sym_prim (FIdent ("lsl_bits", 0)) [sym_of_int size; sym_of_abs (snd y)] [ex x;fst y] in
            (f,abs)
        )

    (* TODO: Over-approximate range on result, could be a little closer *)
    | Expr_TApply (FIdent ("shr_int", 0), [], [x; y]) ->
        let x = force_signed (bv_of_int_expr vars x) in
        let y = force_signed (bv_of_int_expr vars y) in
        (sym_prim (FIdent ("asr_bits", 0)) [sym_of_abs (snd x); sym_of_abs (snd y)] [fst x;fst y],snd x)

    | Expr_TApply (FIdent ("round_tozero_real",0), [], [x]) ->
        bv_of_real_expr vars x

    | _ -> failwith @@ "bv_of_int_expr: Unknown integer expression: " ^ (pp_expr e)

  and bv_of_real_expr (vars: state) (e: expr): sym * abs =
    match e with
    | Expr_LitReal n ->
        (* Assume it can be parsed as an integer. TODO: Haven't actually got a bv rep. of a float *)
        bv_of_int_expr vars (Expr_LitInt n)

    | Expr_TApply (FIdent ("divide_real",0), [], [x; y]) ->
        let x = force_signed (bv_of_real_expr vars x) in
        let y = force_signed (bv_of_real_expr vars y) in
        let w = abs_of_div (snd x) (snd y) in
        let ex = extend w in
        let f = sym_prim (FIdent ("sdiv_bits", 0)) [sym_of_abs w] [ex x; ex y] in
        (f,w)

    | Expr_TApply (FIdent ("cvt_int_real", 0), [], [x]) ->
        bv_of_int_expr vars x

    | _ -> failwith @@ "bv_of_real_expr: Unknown real expression: " ^ (pp_expr e)

  let bv_of_int_expr_opt (vars: state) (e: expr): (sym * abs) option =
    try
      Some(bv_of_int_expr vars e)
    with _ -> None

  (** AST traversal to identify the roots of int expr and convert them to bv *)
  class transform_int_expr (vars) = object (self)
    inherit Asl_visitor.nopAslVisitor
    method! vexpr e =
      let e' = match e with
      (* Slice may take bitvector or integer as first argument, allow for failure in bv case *)
      (* TODO: Would prefer to type check x, rather than allowing for failure *)
      | Expr_Slices(x, [Slice_LoWd(l,w)]) ->
          let l = int_of_expr l in
          let w = int_of_expr w in
          (match bv_of_int_expr_opt vars x with
          | Some (e,a) ->
              if width a = l + w && l = 0 then sym_expr e else
              let x = if width a <= l + w then extend (l+w,signed a,interval a) (e,a) else e in
              sym_expr @@ sym_slice Unknown x l w
          | None -> e)

      (* Other translation from int to bit *)
      | Expr_TApply (FIdent ("cvt_int_bits", 0), [t], [e;_]) ->
          let (e,a) = force_signed (bv_of_int_expr vars e) in
          let w = int_of_expr t in
          if w < width a then
            sym_expr @@ sym_slice Unknown e 0 w
          else
            let abs = (int_of_expr t,true,(Z.zero,Z.zero)) in
            sym_expr @@ extend abs (e,a)

      | Expr_TApply (FIdent ("eq_int", 0), [], [x;y]) ->
          let x = bv_of_int_expr vars x in
          let y = bv_of_int_expr vars y in
          (* If y is strictly greater, must be false *)
          if Z.gt (lower (snd y)) (upper (snd x)) then expr_false
          (* If x is strictly greater, must be false *)
          else if Z.gt (lower (snd x)) (upper (snd y)) then expr_false
          else
            let w = merge_abs (snd x) (snd y) in
            let ex = extend w in
            sym_expr @@ sym_prim (FIdent ("eq_bits", 0)) [sym_of_abs w] [ex x; ex y]

      | Expr_TApply (FIdent ("ne_int", 0), [], [x;y]) ->
          let x = bv_of_int_expr vars x in
          let y = bv_of_int_expr vars y in
          (* If y is strictly greater, must be true *)
          if Z.gt (lower (snd y)) (upper (snd x)) then expr_true
          (* If x is strictly greater, must be true *)
          else if Z.gt (lower (snd x)) (upper (snd y)) then expr_true
          else
            let w = merge_abs (snd x) (snd y) in
            let ex = extend w in
            sym_expr @@ sym_prim (FIdent ("ne_bits", 0)) [sym_of_abs w] [ex x; ex y]

      (* x >= y  iff  y <= x  iff  x - y >= 0*)
      | Expr_TApply (FIdent ("ge_int", 0), [], [x;y])
      | Expr_TApply (FIdent ("le_int", 0), [], [y;x]) ->
          let x = force_signed (bv_of_int_expr vars x) in
          let y = force_signed (bv_of_int_expr vars y) in
          (* if largest y is smaller or equal than smallest x, must be true *)
          if Z.leq (upper (snd y)) (lower (snd x)) then expr_true
          (* if smallest y is greater than largest x, must be false *)
          else if Z.gt (lower (snd y)) (upper (snd x)) then expr_false
          else
            let w = merge_abs (snd x) (snd y) in
            let ex x = sym_expr (extend w x) in
            expr_prim' "sle_bits" [expr_of_abs w] [ex y;ex x]

      (* x < y  iff  y > x  iff x - y < 0 *)
      | Expr_TApply (FIdent ("lt_int", 0), [], [x;y])
      | Expr_TApply (FIdent ("gt_int", 0), [], [y;x]) ->
          let x = force_signed (bv_of_int_expr vars x) in
          let y = force_signed (bv_of_int_expr vars y) in
          (* if largest y is smaller or equal than smallest x, must be true *)
          if Z.lt (upper (snd x)) (lower (snd y)) then expr_true
          (* if smallest y is greater than largest x, must be false *)
          else if Z.geq (lower (snd x)) (upper (snd y)) then expr_false
          else
            let w = merge_abs (snd x) (snd y) in
            let ex x = sym_expr (extend w x) in
            expr_prim' "slt_bits" [expr_of_abs w] [ex x;ex y]

      (* Translation from enum to bit *)
      | Expr_TApply (FIdent ("eq_enum", n), [], [x;y]) when n > 0 ->
          let x = bv_of_int_expr vars x in
          let y = bv_of_int_expr vars y in
          (* If y is strictly greater, must be false *)
          if Z.gt (lower (snd y)) (upper (snd x)) then expr_false
          (* If x is strictly greater, must be false *)
          else if Z.gt (lower (snd x)) (upper (snd y)) then expr_false
          else
            let w = merge_abs (snd x) (snd y) in
            let ex = extend w in
            (sym_expr @@ sym_prim (FIdent ("eq_bits", 0)) [sym_of_abs w] [ex x; ex y])

      | Expr_TApply (FIdent ("ne_enum", n), [], [x;y]) when n > 0 ->
          let x = bv_of_int_expr vars x in
          let y = bv_of_int_expr vars y in
          (* If y is strictly greater, must be true *)
          if Z.gt (lower (snd y)) (upper (snd x)) then expr_true
          (* If x is strictly greater, must be true *)
          else if Z.gt (lower (snd x)) (upper (snd y)) then expr_true
          else
            let w = merge_abs (snd x) (snd y) in
            let ex = extend w in
            (sym_expr @@ sym_prim (FIdent ("ne_bits", 0)) [sym_of_abs w] [ex x; ex y])

      (* these functions take bits as first argument and integer as second. just coerce second to bits. *)
      (* TODO: primitive implementations of these expressions expect the shift amount to be signed,
               but a negative shift is invalid anyway. Can't it just be unsigned? *)
      | Expr_TApply (FIdent ("LSL", 0), [size], [x; n]) ->
          let (n,w) = force_signed (bv_of_int_expr vars n) in
          expr_prim' "lsl_bits" [size; expr_of_abs w] [x;sym_expr n]
      | Expr_TApply (FIdent ("LSR", 0), [size], [x; n]) ->
          let (n,w) = force_signed (bv_of_int_expr vars n) in
          expr_prim' "lsr_bits" [size; expr_of_abs w] [x;sym_expr n]
      | Expr_TApply (FIdent ("ASR", 0), [size], [x; n]) ->
          let (n,w) = force_signed (bv_of_int_expr vars n) in
          expr_prim' "asr_bits" [size; expr_of_abs w] [x;sym_expr n]

      | e -> e
      in
      ChangeDoChildrenPost(e', fun e -> e)
  end

  (** Cleanup pass to remove wrapper and introduce necessary bit->int conversions *)
  class cleanup (vars) = object (self)
    inherit Asl_visitor.nopAslVisitor
    method! vexpr e =
      match e with
      | Expr_TApply (f, [], [e]) when f = wrapper_ident -> ChangeTo e
      | Expr_Var v ->
          (match Bindings.find_opt v vars with
          | Some w ->
              (*Printf.printf "transform_int_expr: Found root var: %s\n" (match v with Ident s -> s | _ -> "");*)
              let prim = if signed w then "cvt_bits_int" else "cvt_bits_uint" in
              ChangeTo (expr_prim' prim [expr_of_abs w] [e])
          | None -> SkipChildren)
      | _ -> DoChildren
  end

  (** Get a variable's abstract rep with a default initial value *)
  let get_default (v: ident) (w: int option) ((_,vars): state): abs =
    match w, Bindings.find_opt v vars with
    | Some w, _ -> abs_of_uwidth w
    | _, Some (a,b,_) -> (a,b,(Z.zero,Z.zero))
    | _, _ -> abs_of_const Z.zero

  (** Declare a new variable with an initial abstract rep *)
  let assign (v: ident) (i: abs) ((f,vars): state): state =
    match Bindings.find_opt v vars with
    | Some j ->
        (* Entry doesn't change, nothing to do *)
        if i = j then (f,vars)
        (* Same width and sign, but redecl resets range, not a real change *)
        else if width i = width j && signed i = signed j then (f,Bindings.add v i vars)
        else
          (* Merge width and sign, but keep new range for range analysis *)
          let (w,s,_) = merge_abs i j in
          let m = (w,s,interval i) in
          (true,Bindings.add v m vars)
    | None -> (true,Bindings.add v i vars)

  (** Simple test of existence in state *)
  let tracked (v: ident) ((_,vars): state): bool =
    Bindings.mem v vars

  (** Merge two states at a control flow join *)
  let merge (f1,vars1) (f2,vars2) =
    (f1 || f2, Bindings.merge (fun k l r ->
      match l, r with
      | Some l, Some r -> Some (merge_abs l r)
      | Some l, None
      | None, Some l -> Some l
      | _, _ -> None) vars1 vars2)

  (* Identify variable types to track, possibly with a minimum initial width for enums *)
  let capture_type enum_types ty: int option option =
    if ty = type_integer then Some None
    else match ty with
    | Type_Constructor i ->
        (match enum_types i with
        | Some w -> Some (Some w)
        | None -> None)
    | _ -> None

  (** Statement list walk to establish variable widths and visit all expressions *)
  (*
     TODO: This won't respect local scopes within If stmts
  *)
  let rec walk enum_types changed (vars: abs Bindings.t) (s: stmt list): (state * stmt list) =
    List.fold_left (fun (st,acc) stmt ->
      let v = new transform_int_expr st in
      match stmt with
      | Stmt_If (e, tstmts, [], fstmts, loc) -> (* Walk the If structure *)
          let e = visit_expr v e in
          let (changed,vars) = st in
          let (t,tstmts) = walk enum_types changed vars tstmts in
          let (f,fstmts) = walk enum_types changed vars fstmts in
          (merge t f,acc@[Stmt_If(e, tstmts, [], fstmts, loc)])

      | _ -> (* Otherwise, we have no statement nesting *)
        let stmt = Asl_visitor.visit_stmt v stmt in
        let (st,stmt) = (match stmt with

        (* Match integer writes *)
        | Stmt_VarDeclsNoInit(t, [v], loc) ->
            (match capture_type enum_types t with
            | Some w ->
                let lhs = get_default v w st in
                let e = Stmt_VarDeclsNoInit (type_bits (string_of_int (width lhs)), [v], loc) in
                let st = assign v lhs st in
                (st,e)
            | None -> (st,stmt))
        | Stmt_ConstDecl(t, v, e, loc) ->
            (match capture_type enum_types t with
            | Some w ->
                let lhs = get_default v w st in
                let rhs = bv_of_int_expr st e in
                let w = merge_abs lhs (snd rhs) in
                let s = sym_expr (extend w rhs) in
                let s = Stmt_ConstDecl (type_bits (string_of_int (width w)), v, s, loc) in
                let st = assign v w st in
                (st,s)
            | None -> (st,stmt))
        | Stmt_VarDecl(t, v, e, loc) ->
            (match capture_type enum_types t with
            | Some w ->
                let lhs = get_default v w st in
                let rhs = bv_of_int_expr st e in
                let w = merge_abs lhs (snd rhs) in
                let s = sym_expr (extend w rhs) in
                let s = Stmt_VarDecl (type_bits (string_of_int (width w)), v, s, loc) in
                let st = assign v w st in
                (st,s)
            | None -> (st,stmt))
        | Stmt_Assign(LExpr_Var(v), e, loc) when tracked v st ->
            let lhs = get_default v None st in
            let rhs = bv_of_int_expr st e in
            let w = merge_abs lhs (snd rhs) in
            let s = sym_expr (extend w rhs) in
            let s = Stmt_Assign (LExpr_Var(v), s, loc) in
            let st = assign v w st in
            (st,s)

        (* Ignore all other stmts *)
        | Stmt_VarDeclsNoInit _
        | Stmt_Assign _
        | Stmt_Assert _
        | Stmt_Throw _
        | Stmt_TCall _ -> (st,stmt)
        | _ -> failwith "walk: invalid IR") in
        (st,acc@[stmt])
    ) ((changed,vars),[]) s

  let rec fixedPoint (enum_types: ident -> int option) (vars: abs Bindings.t) (s: stmt list): stmt list =
    let ((changed,vars),res) = walk enum_types false vars s in
    if changed then fixedPoint enum_types vars s
    else Asl_visitor.visit_stmts (new cleanup vars) res

  let run (enum_types: ident -> int option) (s: stmt list): stmt list =
    fixedPoint enum_types Bindings.empty s

end



(** Transforms expressions of integers into equivalent expressions over
    bit-vectors. *)
module IntToBits = struct
  type interval = (Z.t * Z.t)
  let empty_interval = (Z.zero, Z.minus_one)


  (** Returns the number of bits needed to represent n (where n >= 0),
      assuming the bits are interpreted as unsigned. *)
  let num_bits_unsigned n =
    assert (Z.geq n Z.zero);
    if Z.equal n Z.zero then
      0
    else
      Z.log2 n + 1

  (** Returns the number of bits needed to represent n, assuming
      the bits are interpreted as signed two's complement.  *)
  let num_bits_signed n =
    if Z.geq n Z.zero then
      (* non-negative n case is same as unsigned + 1 for sign bit. *)
      num_bits_unsigned n + 1
    else
      (* representing -1 requires representing |n|-1 in
         unsigned, then + 1 for sign bit. *)
      num_bits_unsigned (Z.sub (Z.abs n) Z.one) + 1

  (** Returns the number of (signed) bits needed to represent
      all numbers within (lo,hi) inclusive.  *)
  let size_of_interval (lo,hi) =
    assert (Z.leq lo hi);
    max (max (num_bits_signed lo) (num_bits_signed hi)) 1

  (** Returns the interval which is representable by the given number
      of two's complement bits.  *)
  let interval_of_size (n: int): interval =
    assert (n >= 1);
    let magnitude = Z.shift_left Z.one (n - 1) in
    (Z.neg magnitude, Z.sub magnitude Z.one)

  (** Removes all space characters from the given string. *)
  let drop_space x = Value.drop_chars x ' '

  (** Interprets a bit literal as a signed integer. *)
  let sint_of_bits x =
    let x = Value.drop_chars x ' ' in
    let len = String.length x in
    Z.signed_extract (Z.of_string_base 2 x) 0 len


  (** Returns the bit-width of the given expression.
      Requires expression to evaluate to a bit-vector type. *)
  let rec bits_size_of_expr (vars: ty Bindings.t) (e: expr): int =
    match e with
    | Expr_TApply (fn, tes, es) ->
      (match (fn, tes, es) with
      | FIdent ("cvt_bool_bv", 0), _, _ -> 1
      | FIdent ("add_bits", 0), [Expr_LitInt n], _
      | FIdent ("sub_bits", 0), [Expr_LitInt n], _
      | FIdent ("mul_bits", 0), [Expr_LitInt n], _
      | FIdent ("sdiv_bits", 0), [Expr_LitInt n], _
      | FIdent ("and_bits", 0), [Expr_LitInt n], _
      | FIdent ("or_bits", 0), [Expr_LitInt n], _
      | FIdent ("eor_bits", 0), [Expr_LitInt n], _
      | FIdent ("not_bits", 0), [Expr_LitInt n], _
      | FIdent ("zeros_bits", 0), [Expr_LitInt n], _
      | FIdent ("lsl_bits", 0), [Expr_LitInt n; _], _
      | FIdent ("lsr_bits", 0), [Expr_LitInt n; _], _
      | FIdent ("asr_bits", 0), [Expr_LitInt n; _], _
      | FIdent ("ones_bits", 0), [Expr_LitInt n], _ -> int_of_string n
      | FIdent ("append_bits", 0), [Expr_LitInt n; Expr_LitInt m], _ -> int_of_string n + int_of_string m
      | FIdent ("replicate_bits", 0), [Expr_LitInt n; Expr_LitInt m], _ -> int_of_string n * int_of_string m
      | FIdent ("ZeroExtend", 0), [_; Expr_LitInt m], _
      | FIdent ("SignExtend", 0), [_; Expr_LitInt m], _ -> int_of_string m
      | _ -> failwith @@ "bits_size_of_expr: unhandled " ^ pp_expr e
      )
    | Expr_Parens e -> bits_size_of_expr vars e
    | Expr_LitBits s -> String.length (drop_space s)
    | Expr_Slices (expr, slice_list) ->
      let wds = List.map (function | Slice_LoWd (_,Expr_LitInt n) -> int_of_string n | _ -> assert false) slice_list in
      List.fold_left (+) 0 wds
    | Expr_Var nm ->
      (match Bindings.find_opt nm vars with
      | Some (Type_Bits (Expr_LitInt n)) -> int_of_string n
      | Some (Type_Register (wd, _)) -> int_of_string wd
      | Some t ->
        failwith @@ "bits_size_of_expr: expected bits type but got " ^
        pp_type t ^ " for " ^ pp_expr e
      | None -> failwith @@ "bits_size_of_expr: no type known for " ^ pp_expr e
      )
    | _ -> failwith @@ "bits_size_of_expr: unhandled " ^ pp_expr e

  (** Returns the bit-width of the given value,
      and errors if the value is not a bit value. *)
  let bits_size_of_val (v: value): int =
    match v with
    | VBits {n=n; _} -> n
    | _ -> failwith @@ "bits_size_of_val: unhandled " ^ pp_value v

  (** Returns the bit-width of the given symbolic. *)
  let bits_size_of_sym ?(vars = Bindings.empty)= function
    | Val v -> bits_size_of_val v
    | Exp e -> bits_size_of_expr vars e

  (** Extends the given symbolic to the given size,
      treating it as a signed two's complement expression. *)
  let bits_sign_extend (size: int) (e: sym) =
    let old = bits_size_of_sym e in
    assert (old <= size);
    if old = size
      then e
      else (sym_sign_extend (size - old) old e)

  let bits_coerce_of_expr e =
    let e' =
      match e with
      | Expr_LitInt n
      | Expr_LitHex n ->
        let n' = Z.of_string (drop_space n) in
        let size = num_bits_signed n' in
        let a = Z.extract n' 0 size in
        (Expr_LitBits (Z.format ("%0" ^ string_of_int size ^ "b") a))
      | _ -> e
    in
    sym_of_expr e'

  (** Returns a symbolic bits expression of the given expression
      along with the bit width,
      including coercing integers to two's complement bits where
      needed. *)
  let bits_with_size_of_expr e =
    let e' = bits_coerce_of_expr e in
    e', bits_size_of_sym e'

  let is_power_of_2 n =
    n <> 0 && 0 = Int.logand n (n-1)

  (** Transform integer expressions into bit-vector expressions while
      maintaining precision by widening bit-vector sizes as operations
      are applied. *)
  class bits_coerce_widening = object (self)
    inherit Asl_visitor.nopAslVisitor

    val no_int_conversion = List.map (fun f -> FIdent (f, 0))
      []

    (** Visits an expression, coercing integer expressions into bit-vector
        operations.

        Bit-vectors generated by this conversion are in SIGNED two's complement.
        Each visit case assumes its sub-expressions have already been converted
        to signed bit-vectors.
    *)
    method! vexpr e =
      match e with

      | Expr_TApply (f, _, _) when (List.mem f no_int_conversion) ->
        SkipChildren

        (* match two function calls deep to find truncated division. *)
      | Expr_TApply (FIdent ("round_tozero_real",0), [],
          [Expr_TApply (FIdent ("divide_real",0), [], args)]) ->

        ChangeDoChildrenPost (Expr_Tuple args, fun e' ->
          match e' with
          | Expr_Tuple [x; y] ->
            let (x,xsize) = bits_with_size_of_expr x in
            let (y,ysize) = bits_with_size_of_expr y in
            let size = max xsize ysize + 1 in
            let ex = bits_sign_extend size in
            sym_expr @@ sym_prim (FIdent ("sdiv_bits", 0)) [sym_of_int size] [ex x; ex y]
          | _ -> failwith "expected tuple in round divide real case."
        )


      | Expr_TApply (fn, tes, es) ->
        ChangeDoChildrenPost (e, fun e' ->
          let unsupported () =
            failwith @@ "unsupported integer function: " ^ pp_expr e'
          in
          match e' with
          | Expr_TApply (FIdent ("cvt_bits_uint", 0), [t], [e]) ->
            sym_expr @@ sym_zero_extend 1 (int_of_expr t) (bits_coerce_of_expr e)
          | Expr_TApply (FIdent ("cvt_bits_sint", 0), [t], [e]) ->
            (* seemingly unnecessary slices allow inferring the size of 'e'.
               without this, it is impossible in some cases (e.g. if 'e' is a bare variable). *)
            sym_expr @@ sym_slice Unknown (bits_coerce_of_expr e) 0 (int_of_expr t)
          | Expr_TApply (FIdent ("cvt_int_bits", 0), [t], [e;_]) ->
            let e' = bits_coerce_of_expr e in
            sym_expr @@ bits_sign_extend (int_of_expr t) e'
          | Expr_TApply (FIdent ("add_int", 0), [], [x;y]) ->
            let (x,xsize) = bits_with_size_of_expr x in
            let (y,ysize) = bits_with_size_of_expr y in
            let size = max xsize ysize + 1 in
            let ex = bits_sign_extend size in
            (* Printf.printf "x %s\ny %s\n" (pp_expr x) (pp_expr y) ; *)
            sym_expr @@ sym_prim (FIdent ("add_bits", 0)) [sym_of_int size] [ex x;ex y]

          | Expr_TApply (FIdent ("sub_int", 0), [], [x;y]) ->
            let (x,xsize) = bits_with_size_of_expr x in
            let (y,ysize) = bits_with_size_of_expr y in
            let size = max xsize ysize + 1 in
            let ex = bits_sign_extend size in
            (* Printf.printf "x %s\ny %s\n" (pp_expr x) (pp_expr y) ; *)
            sym_expr @@ sym_prim (FIdent ("sub_bits", 0)) [sym_of_int size] [ex x; ex y]

          | Expr_TApply (FIdent ("eq_int", 0), [], [x;y]) ->
            let (x,xsize) = bits_with_size_of_expr x in
            let (y,ysize) = bits_with_size_of_expr y in
            let size = max xsize ysize in
            let ex = bits_sign_extend size in
            sym_expr @@ sym_prim (FIdent ("eq_bits", 0)) [sym_of_int size] [ex x; ex y]

          | Expr_TApply (FIdent ("ne_int", 0), [], [x;y]) ->
            let (x,xsize) = bits_with_size_of_expr x in
            let (y,ysize) = bits_with_size_of_expr y in
            let size = max xsize ysize in
            let ex = bits_sign_extend size in
            sym_expr @@ sym_prim (FIdent ("ne_bits", 0)) [sym_of_int size] [ex x; ex y]

          | Expr_TApply (FIdent ("mul_int", 0), [], [x;y]) ->
            let (x,xsize) = bits_with_size_of_expr x in
            let (y,ysize) = bits_with_size_of_expr y in
            let size = xsize + ysize in
            let ex = bits_sign_extend size in
            sym_expr @@ sym_prim (FIdent ("mul_bits", 0)) [sym_of_int size] [ex x; ex y]

            (* x >= y  iff  y <= x  iff  x - y >= 0*)
          | Expr_TApply (FIdent ("ge_int", 0), [], [x;y])
          | Expr_TApply (FIdent ("le_int", 0), [], [y;x]) ->
            let (x,xsize) = bits_with_size_of_expr x in
            let (y,ysize) = bits_with_size_of_expr y in
            let size = max xsize ysize in
            let ex x = sym_expr (bits_sign_extend size x) in
            expr_prim' "sle_bits" [expr_of_int size] [ex y;ex x]

            (* x < y  iff  y > x  iff x - y < 0 *)
          | Expr_TApply (FIdent ("lt_int", 0), [], [x;y])
          | Expr_TApply (FIdent ("gt_int", 0), [], [y;x]) ->
            let (x,xsize) = bits_with_size_of_expr x in
            let (y,ysize) = bits_with_size_of_expr y in
            let size = max xsize ysize in
            let ex x = sym_expr (bits_sign_extend size x) in
            expr_prim' "slt_bits" [expr_of_int size] [ex x;ex y]
          (* NOTE: sle_bits and slt_bits are signed less or equal,
             and signed less than.
             These are not primitive in ASL but are defined in BIL so
             we take advantage of them. *)

          | Expr_TApply (FIdent ("neg_int", 0), [], [x]) ->
            let (x,xsize) = bits_with_size_of_expr x in
            let size = xsize + 1 in
            let ex x = sym_expr (bits_sign_extend size x) in
            expr_prim' "neg_bits" [expr_of_int size] [ex x]

          | Expr_TApply (FIdent ("shl_int", 0), [], [x; y]) ->
            let (x,xsize) = bits_with_size_of_expr x in
            let (y,ysize) = bits_with_size_of_expr y in
            (* in worst case, could shift by 2^(ysize-1)-1 bits, assuming y >= 0. *)
            let size = xsize + Int.shift_left 2 (ysize - 1) - 1 in
            let ex x = sym_expr (bits_sign_extend size x) in
            (match y with
            | Val (VBits bv) ->
              (* if shift is statically known, simply append zeros. *)
              let yshift = Z.to_int (Primops.prim_cvt_bits_sint bv) in
              sym_expr @@ sym_append_bits Unknown xsize yshift x (sym_zeros yshift)
            | _ -> expr_prim' "lsl_bits" [expr_of_int size; expr_of_int ysize] [ex x;sym_expr y]
            )

          | Expr_TApply (FIdent ("shr_int", 0), [], [x; y]) ->
            let (x,xsize) = bits_with_size_of_expr x in
            let (y,ysize) = bits_with_size_of_expr y in
            let size = xsize in
            let ex x = sym_expr (bits_sign_extend size x) in
            expr_prim' "asr_bits" [expr_of_int size; expr_of_int ysize] [ex x;sym_expr y]

            (* these functions take bits as first argument and integer as second. just coerce second to bits. *)
          | Expr_TApply (FIdent ("LSL", 0), [size], [x; n]) ->
            let (n,nsize) = bits_with_size_of_expr n in
            expr_prim' "lsl_bits" [size; expr_of_int nsize] [x;sym_expr n]
          | Expr_TApply (FIdent ("LSR", 0), [size], [x; n]) ->
            let (n,nsize) = bits_with_size_of_expr n in
            expr_prim' "lsr_bits" [size; expr_of_int nsize] [x;sym_expr n]
          | Expr_TApply (FIdent ("ASR", 0), [size], [x; n]) ->
            let (n,nsize) = bits_with_size_of_expr n in
            expr_prim' "asr_bits" [size; expr_of_int nsize] [x;sym_expr n]

            (* when the divisor is a power of 2, mod can be implemented by truncating. *)
          | Expr_TApply (FIdent ("frem_int", 0), [], [n;Expr_LitInt d]) when is_power_of_2 (int_of_string d) ->
            let digits = Z.log2 (Z.of_string d) in
            let n,_ = bits_with_size_of_expr n in
            sym_expr @@ sym_zero_extend 1 digits (sym_slice Unknown n 0 digits)

            (* very carefully coerce a signed integer to a "real" by just using its signed representation *)
            (* this will only work for particular operations. *)
          | Expr_TApply (FIdent ("cvt_int_real", 0), [], [x]) ->
            x

          | Expr_TApply (FIdent (f, 0), _, _) when Utils.endswith f "_int" ->
            unsupported ()

          | _ -> e'
        )
    | _ -> DoChildren

  end

  (** A second transform pass which narrows bit-vector expressions which are
      later sliced, by considering the bits needed in that final slice. *)
  class bits_coerce_narrow = object (self)
    inherit Asl_visitor.nopAslVisitor

    val mutable var_types : ty Bindings.t = Bindings.empty;

    method! vstmt s =
      match s with
      | Stmt_ConstDecl(ty, nm, _, _) ->
        var_types <- Bindings.add nm ty var_types;
        DoChildren
      | _ -> DoChildren

    method! vexpr e =
      match e with
      | Expr_Slices(
          Expr_TApply (f, tes, es) as inner,
          [Slice_LoWd (Expr_LitInt lo, Expr_LitInt wd) as sl] ) ->

        let wd' = int_of_string lo + int_of_string wd in
        let narrow e =
          (* Printf.printf "slicing %s\n" (pp_expr e); *)
          let e' = sym_of_expr e in
          let size = bits_size_of_sym ~vars:var_types e' in
          let ext = wd' - size in
          (* if expression is shorter than slice, extend it as needed. *)
          let e' = if ext > 0 then (sym_sign_extend ext size e') else e' in
          if wd' <> size then
            sym_expr @@ sym_slice Unknown e' 0 wd'
          else
            e
        in
        let narrow_args () = Expr_TApply (f, [expr_of_int wd'], List.map narrow es) in

        (* for add and sub expressions, we only need the lowest n bits in order
           to have n bits of precision in the output. *)
        (match name_of_FIdent f with
        | "add_bits" -> ChangeDoChildrenPost (narrow_args (), fun x -> Expr_Slices (x, [sl]))
        | "sub_bits" -> ChangeDoChildrenPost (narrow_args (), fun x -> Expr_Slices (x, [sl]))
        | _ -> ChangeDoChildrenPost (narrow inner, fun x -> Expr_Slices (x, [sl]))
        )
      | _ -> DoChildren

  end

  let ints_to_bits xs =
    xs
    (*|> Asl_visitor.visit_stmts (new bits_coerce_widening)*)
    |> Asl_visitor.visit_stmts (new bits_coerce_narrow)

end

module CopyProp = struct
  type st = expr Bindings.t
  let debug_cp = false

  (* Extract an access chain for an expr or lexpr, stopping at symbolic indices *)
  let rec get_expr_ac (e: expr): (expr * access_chain list)  =
      match e with
      | Expr_Field (l, f) -> let (l',c) = get_expr_ac l in (l',c@[Field f])
      | Expr_Array (l, Expr_LitInt i) -> let (l',c) = get_expr_ac l in (l',c@[Index (VInt (Z.of_string i))])
      | _ -> (e, [])
  let rec get_lexpr_ac (le: lexpr): (lexpr * access_chain list)  =
    match le with
    | LExpr_Field (l, f) -> let (l',c) = get_lexpr_ac l in (l',c@[Field f])
    | LExpr_Array (l, Expr_LitInt i) -> let (l',c) = get_lexpr_ac l in (l',c@[Index (VInt (Z.of_string i))])
    | _ -> (le, [])

  (* Identify divergence on access paths to avoid clobbering *)
  let rec overlaps (p: 'a list) (l: 'a list): bool =
    match p, l with
    | x::xs, y::ys -> x = y && overlaps xs ys
    | _ -> true

  (* Clobber walk, determine if assigning to the lexpr may change the expression result *)
  class clobber_walk (cl: lexpr) = object (self)
    inherit nopAslVisitor
    val mutable clobbered = false
    method! vexpr expr =
      match expr with
      | Expr_Var _
      | Expr_Field _
      | Expr_Array _ ->
          let (lv,lc) = get_lexpr_ac cl in
          let (v,c) = get_expr_ac expr in
          (match lv, v with
          | LExpr_Var lv, Expr_Var v ->
              (* Clobber if they are the same base variables and lc is a prefix of c *)
              clobbered <- clobbered || (lv = v && overlaps lc c);
              SkipChildren
          | _ ->
              (* Overapprox if base of the operation is not known *)
              if debug_cp then Printf.printf "Copy-Prop over-approx. clobber: %s %s\n" (pp_expr expr) (pp_lexpr cl);
              clobbered <- true;
              SkipChildren)
      | _ -> DoChildren
    method result = clobbered
  end

  let clobber (le: lexpr) (e: expr): bool =
    let visitor = new clobber_walk le in
    let _ = visit_expr visitor e in
    visitor#result

  (* Load walk, identify if the expression is memory dependent *)
  class load_walk = object (self)
    inherit nopAslVisitor
    val mutable clobbered = false
    method! vexpr expr =
      match expr with
      | Expr_TApply (f,_,_) ->
          clobbered <- clobbered || (name_of_FIdent f = "Mem.read");
          DoChildren
      | _ -> DoChildren
    method result = clobbered
  end

  let load (e: expr): bool =
    let visitor = new load_walk in
    let _ = visit_expr visitor e in
    visitor#result

  let remove (i: ident) (copies: st): st =
    try
      Bindings.remove i copies
    with _ -> copies

  let removeAll (i: ident list) (copies: st): st =
    List.fold_right remove i copies

  let add (i: ident) (e: expr) (copies: st): st =
    Bindings.add i e copies

  let rec candidateExpr (e: expr): bool =
    match e with
    | Expr_Var v -> true
    | Expr_Field (e,_) -> candidateExpr e
    | Expr_Array (e,_) -> candidateExpr e
    | Expr_TApply (f,_,_) -> (name_of_FIdent f = "Mem.read")
    | _ -> false

  let candidateIdent (i: ident) =
    match i with
    | Ident s -> Str.string_match (Str.regexp "Exp") s 0
    | _ -> false

  let removeClobbers (le: lexpr) (copies: st): st =
    Bindings.filter (fun k e -> not (clobber le e) && not (clobber le (Expr_Var k))) copies

  let removeMemory (copies: st): st =
    Bindings.filter (fun k e -> not (load e)) copies

  let merge (l: st) (r: st): st =
    Bindings.merge (fun k l r -> match l, r with Some l,Some r -> if l = r then Some l else None | _ -> None) l r

  let rec copyProp' (xs: stmt list) (copies: st): (stmt list * st) =
    List.fold_left (fun (acc, copies) stmt ->
      match stmt with
      | Stmt_VarDeclsNoInit(ty, vs, loc) ->
          (* Clear any redefinitions *)
          (acc@[stmt], removeAll vs copies)

      | Stmt_ConstDecl(_, v, e, loc)
      | Stmt_VarDecl(_, v, e, loc) ->
          (* Introduce propagations for local decls *)
          let stmt = subst_stmt copies stmt in
          let e = subst_expr copies e in
          let copies = if candidateExpr e then add v e copies else remove v copies in
          (acc@[stmt], copies)

      | Stmt_Assign(le, e, loc) ->
          (* Remove all clobbers *)
          let stmt = subst_stmt copies stmt in
          let copies = removeClobbers le copies in
          let copies = (match le with
          | LExpr_Var(i) -> remove i copies
          | _ -> copies ) in
          (acc@[stmt], copies)

      | Stmt_If (e, tstmts, [], fstmts, loc) ->
          (* Merge if result *)
          let e = subst_expr copies e in
          let (tstmts, tcopies) = copyProp' tstmts copies in
          let (fstmts, fcopies) = copyProp' fstmts copies in
          (acc@[Stmt_If (e, tstmts, [], fstmts, loc)], merge tcopies fcopies)

      | Stmt_Throw _
      | Stmt_Assert _  ->
          (* Statements that shouldn't clobber *)
          (acc@[subst_stmt copies stmt], copies)

      | Stmt_TCall (FIdent("Mem.set", 0), _, _, _) ->
          (acc@[subst_stmt copies stmt], removeMemory copies)

      | Stmt_TCall (FIdent("AtomicStart", 0), _, _, _)
      | Stmt_TCall (FIdent("AtomicEnd", 0), _, _, _) ->
          (acc@[stmt],removeMemory copies)

      | _ ->
          (* Over-approximate all other situations for soundness *)
          if debug_cp then Printf.printf "Over-approx: %s\n" (pp_stmt stmt);
          (acc@[stmt],Bindings.empty))
    ([], copies) xs

  let copyProp (xs: stmt list): stmt list =
    let (acc, _) = copyProp' xs Bindings.empty in
    acc

end

module RedundantSlice = struct

  let non_const e =
    match  e with
    | Expr_LitInt _ -> false
    | Expr_LitHex _ -> false
    | _ -> true

  let option_or x y =
    match x with
    | Some x' -> Some x'
    | None -> y

  let width_of_slice (slice : slice) : int =
    match slice with
    | Slice_LoWd (lo, wd) -> int_of_expr wd
    | Slice_HiLo (hi, lo) -> int_of_expr hi - int_of_expr lo + 1
    | Slice_Single _ -> 1

  let width_of_slices slices = List.fold_left (+) 0 (List.map width_of_slice slices)

  let bits_type_of_reg_type = function
    | Type_Register (wd, _) -> Type_Bits (Expr_LitInt wd)
    | x -> x

  type ty_option = Just of ty | Clobbered

  class expression_walk (vartypes: ty Bindings.t) = object (self)
    inherit Asl_visitor.nopAslVisitor

    (** map of variable name to type.
      a value of "Clobbered" means that variable is declared multiple times with different types
      and we should not remove any of its slices. *)
    val mutable lvartypes : ty_option Bindings.t = Bindings.empty;

    method update_lvar_types (s: stmt): unit =
      match s with
      | Stmt_VarDecl(ty,id,_,l)
      | Stmt_ConstDecl(ty,id,_,l) ->
        (match Bindings.find_opt id lvartypes with
        | Some (Just ty') -> if ty = ty' then () else lvartypes <- Bindings.add id (Clobbered) lvartypes
        | Some (Clobbered) -> ()
        | None -> lvartypes <- Bindings.add id (Just ty) lvartypes)
      | Stmt_VarDeclsNoInit(ty,ids,l) ->
        List.iter (fun id -> self#update_lvar_types (Stmt_VarDecl(ty,id,Expr_LitInt("ignored"),l))) ids
      | _ -> ()

    method var_type (id: ident): ty option =
      Option.map bits_type_of_reg_type
        (match Bindings.find_opt id lvartypes with
        | Some (Just x) -> Some x
        | _ -> Bindings.find_opt id vartypes)

    method var_type' (e: expr): ty option =
      match e with
      | Expr_Var id -> self#var_type id
      | _ -> None

    method array_val_type (id: ident): ty option =
      match self#var_type id with
      | Some (Type_Array(_ix,ty)) -> Some ty
      | _ -> None

    method! vstmt (s: stmt): stmt visitAction =
      ChangeDoChildrenPost(s, fun s -> self#update_lvar_types s; s)

    method! vexpr (e: expr): expr visitAction =
      ChangeDoChildrenPost(e, fun e ->
      match e with
      (* Last chance to convert dynamic slices into shift & static slice *)
      | Expr_Slices(x, [Slice_LoWd(l,w)]) when non_const l ->
          (match option_or (infer_type x) (self#var_type' x) with
          | Some (Type_Bits xw) ->
              let e = Expr_TApply (FIdent ("LSR", 0), [xw], [x; l]) in
              Expr_Slices(e, [Slice_LoWd (Expr_LitInt "0", w)])
          | _ -> e)
      | Expr_Slices(e', [Slice_LoWd (Expr_LitInt "0", wd)]) ->
          let try_match (opt: ty option): expr =
            match opt with
            | Some(Type_Bits(num)) when num = wd -> e'
            | _ -> e
          in
          (match e' with
          (* note: no fall-through from var_type case to infer_type case,
             but infer_type only works for builtins anyway. *)
          | Expr_Var id -> try_match (self#var_type id)
          | Expr_Array (Expr_Var id, _) -> try_match (self#array_val_type id)
          | _ -> try_match (infer_type e'))
      | _ -> e)
  end

  let do_transform (vartypes: ty Bindings.t) (xs: stmt list): stmt list =
    Asl_visitor.visit_stmts (new expression_walk(vartypes)) xs

end


module CommonSubExprElim = struct
  (* Basic common sub-expression elimination.
     (Theoretical) Pitfalls:
     - Type inference of our factorised subexpressions isn't great. See large match statement in infer_cse_expr_type
     - We only attempt to eliminate TApplys. TApplys are our "primitive functions" and are the
        main goal of this transform but we could also eliminate many other things.
  *)
  exception CSEError of string

  class gather_expressions = object
    inherit Asl_visitor.nopAslVisitor

    val mutable exprs: expr list = ([]: expr list);
    val mutable cand_exprs: expr list = ([]: expr list);

    method! vexpr (e: expr): expr visitAction =
      let () = match e with
      (* For now, only gather TApply's that we've seen more than once
         See eval_prim in value.ml for the list of what that covers. *)
      | Expr_TApply(f,_,_) when List.mem f pure_prims ->
          (match infer_type e with
          | Some (Type_Bits _) ->
              if (List.mem e cand_exprs) && not (List.mem e exprs) then
                exprs <- e :: exprs
              else cand_exprs <- e :: cand_exprs;
          | _ -> ())
      | _ ->
        ()
      in
      DoChildren

    method get_info: expr list =
      exprs
  end

  class replace_all_instances = object
    inherit Asl_visitor.nopAslVisitor

    val mutable candidates: (expr * ident) list = []
    val mutable do_replace: bool = true

    method! vexpr (e: expr): expr visitAction =
      let valid_replacement (e: expr): ident option =
        let found = List.filter (fun a -> fst a = e) candidates in
        if List.length found = 1 then
          Some (snd (List.nth found 0))
        else
          None
      in

      let result = match (valid_replacement e) with
      | Some i ->
        if do_replace then ChangeTo(Expr_Var(i)) else DoChildren
      | None ->
        DoChildren
      in
      result

    method! vstmt (s: stmt): stmt visitAction =
      let () = match s with
      | Stmt_ConstDecl(_, Ident(n), _, Unknown) when (Str.string_match (Str.regexp "Cse") n 0) ->
        do_replace <- false
      | _ ->
        do_replace <- true
      in DoChildren

    method add (name: ident) (value: expr) =
      candidates <- (value, name)::candidates
  end

  let infer_cse_expr_type (e: expr): ty =
    match infer_type e with
    | Some t -> t
    | None -> raise (CSEError ("Can't infer type of strange expr: " ^ (pp_expr e)))

  let insert_into_stmts (xs: stmt list) (x: stmt): (stmt list) =
    let rec move_after_stmts (head: stmt list) (tail: stmt list) (targets: IdentSet.t) (found: IdentSet.t) =
      if IdentSet.subset targets found then
        (head, tail)
      else
        match tail with
          | [] -> raise (CSEError "Couldn't find all vars from CSE target!")
          | next::all ->
            (* "find" the sets of free variables *and* the sets of assigned variables.
               theoretically assigned should be enough but i'm not sure if we might have the case
               where we want to eliminate an expression that directly uses registers, which aren't assigned *)
            let newfound = IdentSet.union found (IdentSet.union (assigned_vars_of_stmts [next]) (fv_stmt next)) in
            move_after_stmts (head @ [next]) all targets newfound
    in

    let targets = IdentSet.filter (fun a ->
      match a with
      | Ident(s) ->
        (* make sure we're not looking for the actual name of our CSE value *)
        not (Str.string_match (Str.regexp "Cse") s 0)
      | _ -> false
    ) (fv_stmt x) in
    let lists = move_after_stmts [] xs targets (IdentSet.empty) in

    (fst lists) @ [x] @ (snd lists)

  let apply_knowledge (xs: stmt list) (knowledge: expr list) (repl): (stmt list) =
    let rec add_exprs_num (xs: stmt list) (k: expr list) (id: int) =
      match k with
      | [] -> xs
      | head::tail ->
        let new_var_name = "Cse" ^ string_of_int id ^ "__5" in
        (* It would be nice to infer the type of the new CSE value *)
        let new_stmt = Stmt_ConstDecl(infer_cse_expr_type head, Ident(new_var_name), head, Unknown) in

        let () = repl#add (Ident(new_var_name)) head in
        (* Do replacement in our remaining eliminate-able expressions
           to ensure that they will continue to match correctly *)
        add_exprs_num (insert_into_stmts xs new_stmt) (visit_exprs repl tail) (id+1)
    in
    add_exprs_num xs knowledge 0

  let rec gain_info_pass (xs: stmt list) (knowledge: expr list) (n: int): (expr list) =
    if (n >= List.length xs) then knowledge else (
      gain_info_pass xs knowledge (n+1)
    )

  let do_transform (xs: stmt list): stmt list =
    let expression_visitor = new gather_expressions in
    let expression_replacer = new replace_all_instances in

    let xs = visit_stmts expression_visitor xs in
    let xs = apply_knowledge xs expression_visitor#get_info expression_replacer in
    let xs = visit_stmts expression_replacer xs in
    xs
end

(* A brute force match for total value mappings, implemented as a series of chained ifs *)
module CaseSimp = struct
  module StringMap = Map.Make(String);;

  (* Match a 'X = BV_CONSTANT' comparison, returning X and BV_CONSTANT *)
  let valid_guard e =
    match e with
    | Expr_TApply (FIdent ("eq_bits", 0), [Expr_LitInt w], [x; Expr_LitBits b]) ->
        Some (int_of_string w, x, b)
    | _ -> None

  (* Match a 'R := BV_CONSTANT' statement, returning R and BV_CONSTANT *)
  let valid_body b =
    match b with
    | Stmt_Assign (LExpr_Var r, Expr_LitBits c, _) -> Some(r, c)
    | _ -> None

  (* Match a chain of 'if X = BV_CONSTANT then R := BV_CONSTANT else if ... else assert FALSE'
     given specific X and R expressions, returning a map from test values to assigned values *)
  let rec match_inner stmt x r =
    match stmt with
    | Stmt_If (e, [c], [], [f], _) ->
        (match valid_guard e, valid_body c, match_inner f x r with
        | Some (w, x', b), Some (r', c), Some res when x' = x && r = r' -> Some (StringMap.add b c res)
        | _ -> None)
    | Stmt_Assert (Expr_Var(Ident "FALSE"), _) -> Some StringMap.empty
    | Stmt_Throw _ -> Some StringMap.empty
    | _ -> None

  (* Match a chain of 'if X = BV_CONSTANT then R := BV_CONSTANT else if ... else assert FALSE',
     returning X, R and a map from test values to assigned values *)
  let match_outer stmt =
    match stmt with
    | Stmt_If (e, [t], [], [f], loc) ->
        (match valid_guard e, valid_body t with
        | Some (w, x, b), Some (r, c) ->
            (match match_inner f x r with
            | Some res -> Some (x, r, w, loc, StringMap.add b c res)
            | _ -> None)
        | _ -> None)
    | _ -> None

  (* Mapping is total if there is an entry for all possible bv values *)
  let is_total w res = Z.to_int (Z.shift_left Z.one w) = (StringMap.cardinal res)

  (* Guesses for the possible mapping from key to value. This is incredibly dumb. *)
  let fn_guess = [
    (fun x y -> x = y),
    (fun r x _ loc -> Stmt_Assign(LExpr_Var r, x, loc));
    (fun x y -> "0" ^ x = y),
    (fun r x w loc ->
      let nw = expr_of_int (w + 1) in
      Stmt_Assign(LExpr_Var r, expr_prim' "ZeroExtend" [expr_of_int w; nw] [x; nw], loc));
  ]

  class visit_if = object
    inherit Asl_visitor.nopAslVisitor

    (* Assumes x is pure, as it is referenced within a branch condition *)
    method! vstmt (s: stmt): stmt visitAction =
      match match_outer s with
      | Some (x, r, w, loc, res) when is_total w res ->
          (match List.find_opt (fun (test,_) -> StringMap.for_all test res) fn_guess with
          | Some (_,fn) -> ChangeTo (fn r x w loc)
          | _ -> DoChildren)
      | _ -> DoChildren

  end

  let do_transform (xs: stmt list): stmt list =
    let stmt_visitor = new visit_if in
    let xs = visit_stmts stmt_visitor xs in
    xs
end

(* Rewrite expressions with temporary dynamic width bitvectors into equivalent versions with only static bitvectors *)
module RemoveTempBVs = struct

  class expr_walker debug = object
    inherit Asl_visitor.nopAslVisitor
    method !vslice s =
      match s with
      | Slice_HiLo(Expr_TApply(FIdent("add_int", 0), [], [a;Expr_LitInt b]),lo) when a = lo ->
          ChangeTo( Slice_LoWd(lo, Expr_LitInt (string_of_int (int_of_string b + 1))) )
      | _ -> DoChildren
    method !vexpr e =
      match e with
      | Expr_TApply (FIdent("ZeroExtend", 0), [m;Expr_LitInt n], (Expr_TApply(FIdent("Ones", 0), [zw], ones)::xs)) ->
          let ne = Expr_TApply (FIdent("LSR", 0), [Expr_LitInt n], [Expr_TApply(FIdent("Ones", 0), [Expr_LitInt n], [Expr_LitInt n]);
            Expr_TApply (FIdent ("sub_int", 0), [], [Expr_LitInt n; m])]) in
          if debug then Printf.printf "RemoveTempBVs: Changing '%s' to '%s'\n" (pp_expr e) (pp_expr ne);
          ChangeDoChildrenPost(ne, fun e -> e)
      | _ -> DoChildren
  end

  let do_transform debug (xs: stmt list): stmt list =
    let visitor = new expr_walker debug in
    visit_stmts visitor xs

end

module RemoveRegisters = struct

  class type_walker = object
    inherit Asl_visitor.nopAslVisitor
    method !vtype t =
      match t with
      | Type_Register(w,_) -> ChangeTo (Type_Bits (Expr_LitInt w))
      | _ -> DoChildren
  end

  let run =
    let v = new type_walker in
    visit_stmts v

end


module type ScopedBindings = sig
    type 'elt t = 'elt Bindings.t Stack.t

    val push_scope : 'elt t  -> unit -> unit
    val pop_scope : 'elt t  -> unit -> unit
    val add_bind : 'elt t  -> ident -> 'elt -> unit
    val find_binding : 'elt t -> ident -> 'elt option
    val current_scope_bindings : 'elt t -> 'elt Bindings.t
    val init: unit -> 'elt t  
end

module ScopedBindings : ScopedBindings = struct
  type 'elt t = 'elt Bindings.t Stack.t
  let push_scope (b:'elt t) (_:unit) : unit = Stack.push (Bindings.empty) b
  let pop_scope (b:'elt t) (_:unit) : unit = Stack.pop_opt b |> ignore
  let add_bind (b:'elt t) k v : unit = Stack.push (Bindings.add k v (Stack.pop b)) b
  let find_binding (b:'elt t) (i) : 'a option = Seq.find_map (fun s -> Bindings.find_opt i s) (Stack.to_seq b)
  let init (u:unit) : 'elt t = let s = Stack.create () in Stack.push (Bindings.empty) s; s

<<<<<<< HEAD
  let current_scope_bindings (b:'elt t) : 'elt Bindings.t = 
    let keyset c = IdentSet.of_list (Bindings.bindings c |> List.map fst) in
    let keysdiff a b = IdentSet.diff (keyset a) (keyset b) in
    let join bas bbs = Bindings.add_seq (Seq.map (fun i -> i, Bindings.find i bbs) (IdentSet.to_seq (keysdiff bbs bas))) bas in
    List.fold_left join Bindings.empty (List.of_seq (Stack.to_seq b))
=======

  (** returns a flattened view of bindings accessible from the current (innermost) scope. *)
  let current_scope_bindings (b:'elt t) : 'elt Bindings.t =
    (* inner bindings shadow outer bindings. *)
    let join = Bindings.union (fun _ inner _outer -> Some inner) in
    Seq.fold_left join Bindings.empty (Stack.to_seq b)
>>>>>>> ed09cb9e
end

module FixRedefinitions = struct
  type var_t = {name: ident ; index: int}

  let ident_for_v (e: var_t) : ident =
    if e.index = 0 then e.name else
    match e.name with
    | Ident s -> Ident (s ^ "_" ^ (string_of_int e.index))
    | FIdent (s, i) -> FIdent ((s ^ "_" ^ (string_of_int e.index), i))

  open ScopedBindings

  class redef_renamer (globals) = object(this)
    inherit Asl_visitor.nopAslVisitor

    val mutable seen = Bindings.empty
    val scoped_bindings : var_t ScopedBindings.t =
      let s = Stack.create () in
      Stack.push (Bindings.empty) s ; s

    method push_scope (_:unit) : unit = push_scope scoped_bindings ()
    method pop_scope (_:unit) : unit = pop_scope scoped_bindings ()
    method add_bind (n: var_t) : unit = add_bind scoped_bindings n.name n
    method existing_binding (i: ident) : var_t option = find_binding scoped_bindings i

    method incr_binding (i: ident) : var_t =
      let v = this#existing_binding i in
      match v with
      | Some b -> {b with index = b.index + 1}
      | None -> {name=i; index=0}

    method! vstmt s =
      match s with
        | Stmt_VarDeclsNoInit(ty, vs, loc) ->
            let ns = List.map this#incr_binding vs in
            List.iter this#add_bind ns; DoChildren
        | Stmt_VarDecl(ty, v, i, loc) ->
            let b = this#incr_binding v in
            this#add_bind b; DoChildren
        | Stmt_ConstDecl(ty, v, i, loc) ->
            let b = this#incr_binding v in
            this#add_bind b; DoChildren
        | Stmt_If (c, t, els, e, loc) ->
            let c'   = visit_expr this c in
            this#push_scope () ;
            let t'   = visit_stmts this t in
            this#pop_scope (); this#push_scope () ;
            let els' = mapNoCopy (visit_s_elsif this ) els in
            this#pop_scope (); this#push_scope () ;
            let e'   = visit_stmts this e in
            this#pop_scope ();
            ChangeTo (Stmt_If (c', t', els', e', loc))
        (* Statements with child scopes that shouldn't appear towards the end of transform pipeline *)
        | Stmt_Case _ -> failwith "(FixRedefinitions) case not expected"
        | Stmt_For _ -> failwith "(FixRedefinitions) for not expected"
        | Stmt_While _ -> failwith "(FixRedefinitions) while not expected"
        | Stmt_Repeat _ -> failwith "(FixRedefinitions) repeat not expected"
        | Stmt_Try _ -> failwith "(FixRedefinitions) try not expected"
        | _ -> DoChildren

    method! vlvar e =
       (match (this#existing_binding e) with
          | Some e -> ChangeTo (ident_for_v e)
          | None -> SkipChildren)

    method! vvar e =
       (match (this#existing_binding e) with
          | Some e -> ChangeTo (ident_for_v e)
          | None -> SkipChildren)
    end

  let run (g: IdentSet.t) (s:stmt list) : stmt list =
    let v = new redef_renamer g in
    visit_stmts v s
end

(* Ensure the program does not write or read a set of variables and fields.
   Assumes all record accesses are fully flattened and no name collisions between
   variable names and field accesses with '.' concatenation.
   Reads and writes to unsupported variables are reduced to throws.
   A set of variables and fields can be additionally nominated to be silently ignored,
   such that their updates are removed, however, their reads will still become throws.
   *)
module UnsupportedVariables = struct
  type state = {
    unsupported: IdentSet.t;
    ignored: IdentSet.t;
    debug: bool;
  }

  let throw loc = Stmt_Throw(Ident ("UNSUPPORTED"), loc)

  let concat_ident a b =
    match a, b with
    | Ident a, Ident b -> Ident (a ^ "." ^ b)
    | _ -> invalid_arg "concat_ident"

  (* Reduce a series of field accesses into a single ident *)
  let rec reduce_expr e =
    match e with
    | Expr_Var v -> v
    | Expr_Field (e, f) -> concat_ident (reduce_expr e) f
    | _ -> invalid_arg @@ "reduce_expr: " ^ pp_expr e
  let rec reduce_lexpr e =
    match e with
    | LExpr_Var (v) -> v
    | LExpr_Field (e, f) -> concat_ident (reduce_lexpr e) f
    | LExpr_Array (e, _) -> reduce_lexpr e
    | _ -> invalid_arg @@ "reduce_lexpr: " ^ pp_lexpr e

  (* Test read/write sets, with logging *)
  let unsupported_read name st =
    let r = IdentSet.mem name st.unsupported || IdentSet.mem name st.ignored in
    if r && st.debug then Printf.printf "Unsupported Read: %s\n" (pprint_ident name);
    r
  let ignored_write name st =
    let r = IdentSet.mem name st.ignored in
    if r && st.debug then Printf.printf "Ignored Write: %s\n" (pprint_ident name);
    r
  let unsupported_write name st =
    let r = IdentSet.mem name st.unsupported in
    if r && st.debug then Printf.printf "Unsupported Write: %s\n" (pprint_ident name);
    r

  (* Search a stmt/expr for an unsupported load.
     Assumes the load will be evaluated, i.e., no short-circuiting.
   *)
  class find_unsupported_read st = object
    inherit nopAslVisitor
    val mutable issue = false
    method has_issue = issue
    method! vexpr = function
      | Expr_Var name ->
          if unsupported_read name st then issue <- true;
          SkipChildren
      | Expr_Field _ as e ->
          if unsupported_read (reduce_expr e) st then issue <- true;
          SkipChildren
      | _ -> DoChildren
  end

  let unsupported_stmt stmt st =
    let v = new find_unsupported_read st in
    let _ = visit_stmt v stmt in
    v#has_issue

  let unsupported_expr expr st =
    let v = new find_unsupported_read st in
    let _ = visit_expr v expr in
    v#has_issue

  let rec walk stmts st =
    List.fold_right (fun s acc ->
      match s with
      | Stmt_Assign(lexpr, e, loc) ->
          let name = reduce_lexpr lexpr in
          if ignored_write name st then acc
          else if unsupported_write name st then [throw loc]
          else if unsupported_stmt s st then [throw loc]
          else s::acc
      | Stmt_If(e, tstmts, [], fstmts, loc) when unsupported_expr e st ->
          [throw loc]
      | Stmt_If(e, tstmts, [], fstmts, loc) ->
          let tstmts = walk tstmts st in
          let fstmts = walk fstmts st in
          Stmt_If(e, tstmts, [], fstmts, loc)::acc
      | s ->
          if unsupported_stmt s st then [throw (get_loc s)]
          else s::acc) stmts []

  (* Entry point to the transform *)
  let do_transform ignored unsupported stmts =
    let st = { ignored ; unsupported ; debug = false } in
    walk stmts st

  (* Utility to convert a global state into flattened variable identifiers *)
  let rec flatten_var (k: ident) (v: Value.value) =
    match v with
    | Value.VRecord bs ->
        let fields = Bindings.bindings bs in
        let vals = List.map (fun (f,v) -> flatten_var (concat_ident k f) v) fields in
        List.flatten vals
    | _ -> [k]

  let flatten_vars vars =
    let globals = Bindings.bindings vars in
    IdentSet.of_list (List.flatten (List.map (fun (k,v) -> flatten_var k v) globals))

end

module DecoderChecks = struct
  type sl = (int * int)
  type st = {
    ctx: MLBDD.man;
    vars: sl Bindings.t;
    cur_enc: MLBDD.t;
    unpred: MLBDD.t;
    unalloc: MLBDD.t;
    nop: MLBDD.t;
    instrs: MLBDD.t Bindings.t;
  }

  let init_state =
    let ctx = MLBDD.init ~cache:1024 () in
    {
      ctx ;
      vars = Bindings.empty ;
      cur_enc = MLBDD.dtrue ctx ;
      unpred = MLBDD.dfalse ctx ;
      unalloc = MLBDD.dfalse ctx ;
      nop = MLBDD.dfalse ctx ;
      instrs = Bindings.empty ;
    }

  let get_slice s st  = Bindings.find s st.vars

  let extract_field (IField_Field(f, lo, wd)) st =
    { st with vars = Bindings.add f (lo,wd) st.vars }

  let add_unpred g st =
    { st with unpred = MLBDD.dor st.unpred g }

  let add_unalloc g st =
    { st with unalloc = MLBDD.dor st.unalloc g }

  let add_nop g st =
    { st with nop = MLBDD.dor st.nop g }

  let add_instr k g st =
    let existing = Option.value (Bindings.find_opt k st.instrs) ~default:(MLBDD.dfalse st.ctx) in
    { st with instrs = Bindings.add k (MLBDD.dor existing g) st.instrs }

  let restrict_enc g st =
    { st with cur_enc = MLBDD.dand st.cur_enc g }

  let set_enc g st =
    { st with cur_enc = g }

  let bdd_of_mask bs lo ctx =
    snd @@ String.fold_right (fun c (pos,e) ->
      match c with
      | ' ' -> (pos, e)
      | 'x' -> (* No constraint *)
          (pos + 1, e)
      | '1' -> (* bit hi is true *)
        let bit = MLBDD.ithvar ctx pos in
        (pos + 1, MLBDD.dand bit e)
      | '0' -> (* bit hi is true *)
        let bit = MLBDD.dnot (MLBDD.ithvar ctx pos) in
        (pos + 1, MLBDD.dand bit e)
      | _ -> invalid_arg "bdd_of_mask") bs (lo,MLBDD.dtrue ctx)

  let implicant_to_mask m =
    let chars = List.init 32 (fun i ->
      if List.mem (true, i)  m then '1' else
        if List.mem (false, i) m then '0' else
          'x'
        ) in
    let buf = Buffer.create 32 in
    List.iter (Buffer.add_char buf) (List.rev chars);
    Buffer.contents buf

  let to_string bdd =
    let imps = MLBDD.allprime bdd in
    Utils.pp_list implicant_to_mask imps

  (* Represent slices in terms of their position in enc *)
  let decode_slice s st =
    match s with
    | DecoderSlice_Slice(lo, wd) -> (lo,wd)
    | DecoderSlice_FieldName f   -> get_slice f st
    | DecoderSlice_Concat fs     -> failwith "DecoderSlice_Concat not expected"

  (* Convert decode patterns into BDDs *)
  let rec decode_pattern (lo,wd) p ctx =
    match p with
    | DecoderPattern_Bits b
    | DecoderPattern_Mask b -> bdd_of_mask b lo ctx
    | DecoderPattern_Wildcard _ -> MLBDD.dtrue ctx
    | DecoderPattern_Not p -> MLBDD.dnot (decode_pattern (lo,wd) p ctx)

  (* Combine the various tests due to a guard into one BDD *)
  let decode_case_guard vs ps st =
    List.fold_left2 (fun e s p -> MLBDD.dand e (decode_pattern s p st.ctx)) (st.cur_enc) vs ps

  (* Collect reachability for each instruction encoding IGNORING ordering on alts *)
  let rec tf_decode_case b st =
    match b with
    | DecoderBody_UNPRED loc          -> add_unpred st.cur_enc st
    | DecoderBody_UNALLOC loc         -> add_unalloc st.cur_enc st
    | DecoderBody_NOP loc             -> add_nop st.cur_enc st
    | DecoderBody_Encoding(nm, loc)   -> add_instr nm st.cur_enc st
    | DecoderBody_Decoder(fs, c, loc) ->
        tf_decoder c (List.fold_right extract_field fs st)

  and tf_decoder (DecoderCase_Case(ss, alts, loc)) st =
    let vs = List.map (fun s -> decode_slice s st) ss in
    let (st,_) = List.fold_left ( fun (st,prior) (DecoderAlt_Alt(ps,b))->
      let guard = decode_case_guard vs ps st in
      let st' = tf_decode_case b (set_enc (MLBDD.dand prior guard) st) in
      let prior = MLBDD.dand prior (MLBDD.dnot guard) in
      let st = set_enc st.cur_enc st' in
      (st,prior) ) (st,st.cur_enc) alts in
    st

  let do_transform d =
    tf_decoder d init_state

end

module BDDSimp = struct
  type abs = 
    Top |
    Val of MLBDD.t list |
    Bot

  type state =  {
    man: MLBDD.man;
    vars: abs Bindings.t;
    ctx: MLBDD.t;
    stmts: stmt list;
  }

  let init_state (ctx : MLBDD.t) = {
    man = MLBDD.manager ctx;
    vars = Bindings.empty ;
    ctx ;
    stmts = [] 
  }


  let to_string bdd =
    let imps = MLBDD.allprime bdd in
    Utils.pp_list DecoderChecks.implicant_to_mask imps

  let pp_abs a =
    match a with
    | Top -> "Top"
    | Bot -> "Bot"
    | Val v -> Printf.sprintf "Val (%s)" (Utils.pp_list to_string v)

  let pp_state st =
    Printf.sprintf "{ ctx = %s ; vars = %s }" (to_string st.ctx) (pp_bindings pp_abs st.vars)

  let is_true a st =
    match a with
    | Val [v] -> MLBDD.is_true (MLBDD.imply st.ctx v)
    | _ -> false

  let is_false a st =
    match a with
    | Val [v] -> MLBDD.(is_true (imply st.ctx (dnot v)))
    | _ -> false

  let halt st =
    { st with ctx = MLBDD.dfalse st.man }

  let write s st =
    { st with stmts = st.stmts @ [s] }

  let writeall stmts st =
    { st with stmts = st.stmts @ stmts }

  let get_var v st =
    match Bindings.find_opt v st.vars with
    | Some v -> v
    | _ -> Top (* logically this should be Bot, but need to init globals *)

  let add_var v abs st =
    { st with vars = Bindings.add v abs st.vars }

  let restrict_ctx cond st =
    match cond with
    | Top -> st
    | Bot -> st
    | Val [cond] -> { st with ctx = MLBDD.dand st.ctx cond }
    | _ -> invalid_arg "restrict_ctx"

  let to_bool abs st =
    match abs with
    | Top 
    | Bot -> MLBDD.dtrue st.man
    | Val [v] -> v
    | _ -> failwith "unexpected to_bool"

  let trivial_eq a b =
    if List.length a <> List.length b then false
    else List.fold_right2 (fun a b acc -> MLBDD.equal a b && acc) a b true

  let join_abs cond a b =
    match cond, a, b with
    | _, Top, _
    | _, _, Top -> Top
    | _, Bot, a
    | _, a, Bot -> a
    | _, Val a, Val b when trivial_eq a b -> Val a
    | Val [c], Val a, Val b when List.length a = List.length b ->
        let a = List.map (MLBDD.dand c) a in
        let ncond = MLBDD.dnot c in
        let b = List.map (MLBDD.dand ncond) b in
        Val (List.map2 MLBDD.dor a b)
    | _, Val a, Val b -> Top

  let join_state cond a b =
    let vars = Bindings.merge (fun k a b ->
      match a, b with
      | Some x, Some y -> Some (join_abs cond x y)
      | Some x, _ -> Some x
      | _, Some y -> Some y
      | _ -> None) a.vars b.vars in
    let ctx = MLBDD.dor a.ctx b.ctx in
    { man = a.man ; vars ; ctx ; stmts = [] }

  let wrap_bop f a b =
    match a, b with
    | Bot, _ 
    | _, Bot -> Bot
    | Top, _
    | _, Top -> Top
    | Val a, Val b -> Val (f a b)

  let wrap_uop f a =
    match a with
    | Top -> Top
    | Bot -> Bot
    | Val a -> Val (f a)

  (****************************************************************)
  (** Boolean Prims                                               *)
  (****************************************************************)

  let and_bool = wrap_bop (fun a b ->
    match a, b with
    | [a], [b] -> [MLBDD.dand a b]
    | _ -> failwith "bad bool width")

  let or_bool = wrap_bop (fun a b ->
    match a, b with
    | [a], [b] -> [MLBDD.dor a b]
    | _ -> failwith "bad bool width")

  let not_bool = wrap_uop (fun a ->
    match a with
    | [a] -> [MLBDD.dnot a]
    | _ -> failwith "bad bool width")

  let eq_bool = wrap_bop (fun a b ->
    match a, b with
    | [a], [b] -> [MLBDD.eq a b]
    | _ -> failwith "bad bool width")

  let ne_bool = wrap_bop (fun a b ->
    match a, b with
    | [a], [b] -> [MLBDD.(dnot (eq a b))]
    | _ -> failwith "bad bool width")

  (****************************************************************)
  (** Bitvector Prims                                             *)
  (****************************************************************)

  let and_bits = wrap_bop (List.map2 MLBDD.dand)
  let or_bits = wrap_bop (List.map2 MLBDD.dor)
  let eor_bits = wrap_bop (List.map2 MLBDD.xor)

  let not_bits = wrap_uop (List.map MLBDD.dnot)

  let eq_bits = wrap_bop (fun a b ->
    let bits = List.map2 MLBDD.eq a b in
    match bits with
    | x::xs -> [List.fold_right MLBDD.dand xs x]
    | _ -> failwith "bad bits width"
  )
  let ne_bits a b = not_bool (eq_bits a b)

  let zero_extend_bits x nw st =
    match x with
    | Val v -> Val (List.init (nw - List.length v) (fun _ -> MLBDD.dfalse st.man) @ v)
    | _ -> x

  let sign_extend_bits x nw st =
    match x with
    | Val (x::xs) -> Val (List.init (nw - List.length xs - 1) (fun _ -> x) @ (x::xs))
    | _ -> x

  let append_bits = wrap_bop (@)

  let rec sublist l start wd =
    match l, start, wd with
    | _, 0, 0 -> []
    | x::xs, 0, n -> x::(sublist xs 0 (n-1))
    | x::xs, n, _ -> sublist xs (n-1) wd
    | _ -> invalid_arg "sublist"

  let extract_bits e lo wd =
    match e with
    | Top -> Top
    | Bot -> Bot
    | Val v -> 
        let start = List.length v - lo - wd in
        Val (sublist v start wd)

  (****************************************************************)
  (** Expr Walk                                                   *)
  (****************************************************************)

  let eval_prim f tes es st = 
    match f, tes, es with
    | "and_bool", [], [x; y] -> and_bool x y
    | "or_bool",  [], [x; y] -> or_bool x y
    | "eq_enum",  [], [x; y] -> eq_bool x y
    | "ne_enum",  [], [x; y] -> ne_bool x y
    | "not_bool", [], [x]    -> not_bool x

    | "and_bits", [w], [x; y] -> and_bits x y
    | "or_bits",  [w], [x; y] -> or_bits  x y
    | "not_bits", [w], [x]    -> not_bits x
    | "eq_bits",  [w], [x; y] -> eq_bits  x y
    | "ne_bits",  [w], [x; y] -> ne_bits  x y
    | "eor_bits", [w], [x; y] -> eor_bits x y

    | "append_bits", [w;w'], [x; y] -> append_bits x y

    | "ZeroExtend", [w;Expr_LitInt nw], [x; y] ->
        zero_extend_bits x (int_of_string nw) st
    | "SignExtend", [w;Expr_LitInt nw], [x; y] ->
        sign_extend_bits x (int_of_string nw) st

    | "sle_bits", [w], [x; y] -> Top
    | "add_bits", [w], [x; y] -> Top
    | "lsr_bits", [w;w'], [x; y] -> Top

    | _, _, _ -> 
        Printf.printf "unknown prim %s\n" f;
        Top

  let rec eval_expr e st =
    match e with
    | Expr_Var (Ident "TRUE") -> Val ([ MLBDD.dtrue st.man ])
    | Expr_Var (Ident "FALSE") -> Val ([ MLBDD.dfalse st.man ])
    | Expr_LitBits b -> 
        Val (String.fold_right (fun c acc ->
          match c with
          | '1' -> (MLBDD.dtrue st.man)::acc
          | '0' -> (MLBDD.dfalse st.man)::acc
          | _ -> acc) b [])
    | Expr_LitInt e -> Top

    | Expr_Var id -> get_var id st

    (* Simply not going to track these *)
    | Expr_Field _ -> Top
    | Expr_Array _ -> Top

    (* Prims *)
    | Expr_TApply (FIdent (f, 0), tes, es) ->
        let es = List.map (fun e -> eval_expr e st) es in
        eval_prim f tes es st
    | Expr_Slices(e, [Slice_LoWd(Expr_LitInt lo,Expr_LitInt wd)]) ->
        let lo = int_of_string lo in
        let wd = int_of_string wd in
        let e = eval_expr e st in
        extract_bits e lo wd
    | Expr_Slices(e, [Slice_LoWd(lo,wd)]) ->
        Top

    | _ -> failwith @@ "unexpected expr: " ^ (pp_expr e)

  (****************************************************************)
  (** Stmt Walk                                                   *)
  (****************************************************************)

  let join_imps a b =
    List.filter (fun v -> List.mem v b) a

  let ctx_to_mask c =
    let imps = MLBDD.allprime c in
    match imps with 
    | x::xs -> List.fold_right join_imps xs x
    | _ -> invalid_arg "ctx_to_mask"

  let clear_bits a c =
    List.filter (fun (b,v) ->
      if List.mem (b,v) c then false
      else if List.mem (not b,v) c then false
      else true) a


  let rebuild_expr e cond st =
    let bd_to_test b = 
        let bv = Value.to_mask Unknown (Value.from_maskLit b) in
        sym_expr @@ sym_inmask Unknown (Exp (Expr_Var (Ident "enc"))) bv
      in
    match cond with
    | Val [cond] ->
        let imps = MLBDD.allprime cond in
        (*
        Does not work;

        let c = ctx_to_mask st.ctx in
        let imps = List.map (fun v -> clear_bits v c) imps in
        *)

        let rebuild = List.fold_right (fun vars ->
          MLBDD.dor
          (List.fold_right (fun (b,v) ->
            MLBDD.(dand (if b then ithvar st.man v else dnot (ithvar st.man v)))
          ) vars (MLBDD.dtrue st.man))
        ) imps (MLBDD.dfalse st.man) in
        let imps = MLBDD.allprime rebuild in
        let masks = List.map DecoderChecks.implicant_to_mask imps in
        (match masks with
        | [] -> Printf.printf "Unsat bdd formula\n" ; e
        | [b] -> bd_to_test b
        | b::bs  ->
              let try2 = MLBDD.dnot cond |> MLBDD.allprime |> List.map DecoderChecks.implicant_to_mask in
              match try2 with
                | [b] -> Expr_TApply (FIdent ("not_bool", 0), [], [bd_to_test b])
                | _ ->  (let r = (let tests = (List.map bd_to_test (b::bs)) in
              let bool_or x y = Expr_TApply(FIdent("or_bool", 0), [], [x;y]) in
              List.fold_left bool_or (List.hd tests) (List.tl tests)) in
              r)
          )
    | _ ->
        Printf.printf "no value %s %s\n" (pp_expr e) (pp_abs cond);
        e

  let rec eval_stmt s st =
    match s with
    | Stmt_VarDeclsNoInit(t, [v], loc) ->
        let st = add_var v Bot st in
        write s st
    | Stmt_VarDecl(t, v, e, loc) ->
        let abs = eval_expr e st in
        let st = add_var v abs st in
        write s st
    | Stmt_ConstDecl(t, v, e, loc) ->
        let abs = eval_expr e st in
        let st = add_var v abs st in
        write s st
    | Stmt_Assign(LExpr_Var v, e, loc) ->
        let abs = eval_expr e st in
        let st = add_var v abs st in
        write s st

    (* Eval the assert, attempt to discharge it & strengthen ctx *)
    | Stmt_Assert(e, loc) ->
        let abs = eval_expr e st in
        if is_false abs st then st
        else
          let e = rebuild_expr e abs st in
          let st = write (Stmt_Assert(e,loc)) st in
          restrict_ctx abs st

    (* State becomes bot - unreachable *)
    | Stmt_Throw _ -> 
        Printf.printf "%s : %s\n" (pp_stmt s) (pp_state st);
        let st = write s st in
        halt st

    (* If we can reduce c to true/false, collapse *)
    | Stmt_If(c, tstmts, [], fstmts, loc) ->
        let cond = eval_expr c st in
        if is_true cond st then  
          eval_stmts tstmts st
        else if is_false cond st then
          eval_stmts fstmts st
        else
          let c = rebuild_expr c cond st in
          let ncond = not_bool cond in
          let tst = eval_stmts tstmts (restrict_ctx cond {st with stmts = []}) in
          let fst = eval_stmts fstmts (restrict_ctx ncond {st with stmts = []}) in
          let st' = join_state cond tst fst in
          let st' = writeall st.stmts st' in
          let st' = write (Stmt_If (c, tst.stmts, [], fst.stmts, loc)) st' in
          st'

    (* Can't do anything here *)
    | Stmt_Assign _
    | Stmt_TCall _ -> 
        write s st

    | _ -> failwith "unknown stmt"

  and eval_stmts stmts st =
    List.fold_left (fun st s -> if MLBDD.is_false st.ctx then st else eval_stmt s st) st stmts

  let set_enc st =
    let enc = Val (List.rev (List.init 32 (MLBDD.ithvar st.man))) in
    {st with vars = Bindings.add (Ident "enc") enc st.vars}

  let do_transform fn stmts reach =
    let st = init_state reach in
    let st = set_enc st in
    let st' = eval_stmts stmts st in
    st'.stmts


  let rec split_on_bit imps =
    if List.length imps == 0 then begin
      Printf.printf "Dead end\n";
      1
    end
    else if List.length imps == 1 then begin
      Printf.printf "Match on %s\n" (match imps with [(k,e)] -> pprint_ident k | _ -> failwith "huh");
      1
    end
    else
      (* rank bits by the frequency with which they are constrained *)
      let bits = List.init 32 (fun i ->
        let freq = List.length (List.filter (fun (k,e) -> List.exists (fun (_,j) -> i = j) e) imps) in
        (i,freq)) in
      let max = List.fold_right (fun (i,f) (j,m) -> if f > m then (i,f) else (j,m)) bits (-1,0) in
      if fst max == -1 then begin
        Printf.printf "Ended up with %s\n" (Utils.pp_list (fun (k,s) -> pprint_ident k ^ ":" ^ DecoderChecks.implicant_to_mask s) imps);
        failwith "huh"
      end;
      let set = List.filter (fun (k,e) -> not (List.mem (false,fst max) e)) imps in
      let set = List.map (fun (k,e) -> (k,List.filter (fun (f,i) -> i <> fst max) e)) set in
      let clr = List.filter (fun (k,e) -> not (List.mem (true,fst max) e)) imps in
      let clr = List.map (fun (k,e) -> (k,List.filter (fun (f,i) -> i <> fst max) e)) clr in
      Printf.printf "Splitting on %d, sub-lists %d %d of %d\n" (fst max) (List.length set) (List.length clr) (List.length imps);
      if List.length set + List.length clr <> List.length imps then begin
        Printf.printf "Duplication for %s\n" (Utils.pp_list (fun (k,s) -> pprint_ident k ^ ":" ^ DecoderChecks.implicant_to_mask s) imps);
        1
      end
      else begin
        let d1 = split_on_bit set in
        let d2 = split_on_bit clr in
        1 + (Int.max d1 d2)
      end

  let transform_all instrs decoder =
    let st = DecoderChecks.do_transform decoder in
    (* get all prim implicants for each instruction, one list *)
    let imps = Bindings.fold (fun k e acc ->
      let imps = MLBDD.allprime e in
      let entries = List.map (fun e -> (k,e)) imps in
      acc@entries) st.instrs [] in

    let res = split_on_bit imps in

    Printf.printf "Max depth of %d\n" res;


    Bindings.mapi (fun nm fnsig ->
      let i = match nm with FIdent(s,_) -> Ident s | s -> s in
      match Bindings.find_opt i st.instrs with
      | Some reach -> fnsig_upd_body (fun b -> do_transform nm b reach) fnsig
      | None -> fnsig) instrs

end<|MERGE_RESOLUTION|>--- conflicted
+++ resolved
@@ -1792,20 +1792,12 @@
   let find_binding (b:'elt t) (i) : 'a option = Seq.find_map (fun s -> Bindings.find_opt i s) (Stack.to_seq b)
   let init (u:unit) : 'elt t = let s = Stack.create () in Stack.push (Bindings.empty) s; s
 
-<<<<<<< HEAD
-  let current_scope_bindings (b:'elt t) : 'elt Bindings.t = 
-    let keyset c = IdentSet.of_list (Bindings.bindings c |> List.map fst) in
-    let keysdiff a b = IdentSet.diff (keyset a) (keyset b) in
-    let join bas bbs = Bindings.add_seq (Seq.map (fun i -> i, Bindings.find i bbs) (IdentSet.to_seq (keysdiff bbs bas))) bas in
-    List.fold_left join Bindings.empty (List.of_seq (Stack.to_seq b))
-=======
 
   (** returns a flattened view of bindings accessible from the current (innermost) scope. *)
   let current_scope_bindings (b:'elt t) : 'elt Bindings.t =
     (* inner bindings shadow outer bindings. *)
     let join = Bindings.union (fun _ inner _outer -> Some inner) in
     Seq.fold_left join Bindings.empty (Stack.to_seq b)
->>>>>>> ed09cb9e
 end
 
 module FixRedefinitions = struct
