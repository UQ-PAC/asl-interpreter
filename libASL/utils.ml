--- conflicted
+++ resolved
@@ -11,18 +11,12 @@
     let open Filename in
     if Sys.file_exists p then
         ()
-<<<<<<< HEAD
     else begin
         (* make parents, then make final directory. *)
         mkdir_p (dirname p);
         if Sys.file_exists p then ()
         else Sys.mkdir p 0o755
     end
-=======
-    else
-        (* make parents, then make final directory. *)
-        (mkdir_p (dirname p); Sys.mkdir p 0o755)
->>>>>>> 34cfa404
 
 
 (****************************************************************
