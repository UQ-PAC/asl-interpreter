--- conflicted
+++ resolved
@@ -209,11 +209,6 @@
         let* i = indent in
         Printf.printf "%s\u{256d}\u{2500} %s --> %s\n" i name arg;
         let* () = modify (fun l -> {l with indent = l.indent + 1}) in
-<<<<<<< HEAD
-        let* x' = x in
-        let+ () = modify (fun l -> {l with indent = l.indent - 1}) in
-        x'
-=======
         let* (x,s',w') = locally x in
         (* let* i' = indent in
         List.iter (fun s -> Printf.printf "%s %s\n" i' (pp_stmt s)) w'; *)
@@ -222,7 +217,6 @@
         let+ () = modify (fun l -> {l with indent = l.indent - 1}) in
         Printf.printf "%s\u{2570}\u{2500} = %s\n" i (pp x);
         x
->>>>>>> 96992b94
 
 end
 
@@ -414,167 +408,12 @@
             (lo', wd')
     )
 
-<<<<<<< HEAD
-(** Disassemble expression. This should never return Result VUninitialized *)
-and dis_expr loc x = DisEnv.indent (
-    let@ () = DisEnv.log (fun () -> Printf.printf "dis_expr <-e-- %s\n" (pp_expr x)) in
-    dis_expr' loc x)
-and dis_expr' (loc: l) (x: AST.expr): sym rws =
-    (match x with
-=======
-(** Dissassemble a function call *)
-and dis_fun (loc: l) (f: ident) (tes: AST.expr list) (es: AST.expr list): sym rws = 
-    DisEnv.scope "dis_fun" 
-        (pp_expr (Expr_TApply (f, tes, es)))
-        pp_result_or_simplified 
-        (dis_fun' loc f tes es)
-
-and dis_fun' (loc: l) (f: ident) (tes: AST.expr list) (es: AST.expr list): sym rws =
-    if name_of_FIdent f = "and_bool" then begin
-        (match (tes, es) with
-        | ([], [x; y]) -> 
-            let@ x' = dis_expr loc x in
-            (match x' with
-            | Val v -> 
-                if to_bool loc v then dis_expr loc y else DisEnv.pure sym_false
-            | Exp e -> 
-                let+ y' = dis_expr loc y in
-                (Exp (Expr_TApply(f, tes, [e; to_expr y'])))
-            )
-        | _ ->
-            raise (EvalError (loc, "malformed and_bool expression"))
-        )
-    end else if name_of_FIdent f = "or_bool" then begin
-        (match (tes, es) with
-        | ([], [x; y]) -> 
-            let@ x' = dis_expr loc x in
-            (match x' with
-            | Val v -> 
-                if to_bool loc v then DisEnv.pure sym_true else dis_expr loc y
-            | Exp e -> 
-                let+ y' = dis_expr loc y in
-                (Exp (Expr_TApply(f, tes, [e; to_expr y'])))
-            )
-        | _ ->
-            raise (EvalError (loc, "malformed or_bool expression"))
-        )
-    end else if name_of_FIdent f = "implies_bool" then begin
-        (match (tes, es) with
-        | ([], [x; y]) -> 
-            let@ x' = dis_expr loc x in
-            (match x' with
-            | Val v -> 
-                if to_bool loc v then dis_expr loc y else DisEnv.pure sym_true
-            | Exp e -> 
-                let+ y' = dis_expr loc y in
-                (Exp (Expr_TApply(f, tes, [e; to_expr y'])))
-            )
-        | _ ->
-            raise (EvalError (loc, "malformed implies_bool expression"))
-        )
-    end else 
-        let@ fn = DisEnv.getFun loc f in
-        (match fn with
-        | Some (rty, atys, targs, args, loc, b) ->
-
-            (* Add return type variables *)
-            (* For each of these, if one already exists, add it to a stack to be restored after *)
-            let@ () = DisEnv.modify LocalEnv.addImplicitLevel in
-            let@ () = DisEnv.sequence_ @@ List.map2 (fun arg e -> 
-                let@ v' = DisEnv.getVarOpt loc arg in
-                let@ () = (match v' with
-                    | Some v' -> DisEnv.modify (LocalEnv.addImplicitValue arg v')
-                    | None -> DisEnv.unit) in
-                let@ e' = dis_expr loc e in
-                (match e' with
-                    | Val v -> DisEnv.modify (LocalEnv.addLocalVar loc arg v)
-                    | Exp _ -> DisEnv.unit)
-            ) targs tes in
-            (* let _ =
-            write_multi (List.concat (List.map2 (fun arg e -> 
-                read (
-                    let* e' = dis_expr loc env e in
-                    (try (Env.addImplicitValue env arg (Env.getVar loc env arg)) with EvalError _ -> ());
-                    (match e' with
-                    | Val v -> return (Env.addLocalVar loc env arg v)
-                    | Exp _ -> return ()
-                    )
-                ) 
-            ) targs tes)) in *)
-
-            (* Add return variable declarations *)
-            let fName = name_of_FIdent f in
-            let make_return_vars (t: ty): ident rws =
-                let@ n = DisEnv.stateful LocalEnv.incNumSymbols in
-                let name = Ident (fName ^ "Var" ^ string_of_int n) in
-                
-                let@ t' = dis_type loc t in
-                let+ () = DisEnv.write [Stmt_VarDeclsNoInit(
-                    t', [name], Unknown
-                )] in
-                name in 
-            let@ rv = (match rty with
-                | Some (Type_Tuple ts) -> 
-                    let+ names = DisEnv.traverse make_return_vars ts in
-                    Expr_Tuple (List.map (fun n -> Expr_Var n) names)
-                | Some t -> 
-                    let+ name = make_return_vars t in
-                    Expr_Var name
-                | None -> 
-                    raise (EvalError (loc, "Unexpected function return type"))) in            
-
-            let@ () = DisEnv.modify (LocalEnv.addReturnSymbol rv) in
-            (* Get the return symbol we just made so we can return it later *)
-            (* let@ rv = DisEnv.gets (LocalEnv.getReturnSymbol loc) in *)
-
-            (* Add local parameters, avoiding name collisions *)
-            (* Also print what the parameter refers to *)
-            let@ num = DisEnv.stateful LocalEnv.incNumSymbols in
-            let localPrefix = fName ^ string_of_int num in
-            let@ () = DisEnv.sequence_ (Utils.map3 (fun (ty, _) arg ex -> 
-                let@ ex' = dis_expr loc ex in 
-                let v = (match ex' with 
-                    | Val v -> v
-                    | Exp _ -> VUninitialized) in
-                let name = (Ident (localPrefix ^ pprint_ident arg)) in
-                let@ () = DisEnv.modify (LocalEnv.addLocalVar loc  name v) in
-                let@ ty' = dis_type loc ty in
-                DisEnv.write [Stmt_VarDecl(ty', name, to_expr ex', loc)]
-                
-            ) atys args es) in
-
-            (* print out the body *)
-            let@ () = DisEnv.modify (LocalEnv.addLocalPrefix localPrefix)
-            and@ () = dis_stmts b
-            and@ () = DisEnv.modify (LocalEnv.removeReturnSymbol)
-            and@ () = DisEnv.modify (LocalEnv.removeLocalPrefix) in
-
-            (* Restore implicit values *)
-            let@ level = DisEnv.stateful LocalEnv.popImplicitLevel in
-            let@ () = DisEnv.traverse_ (fun (arg, v) -> 
-                DisEnv.modify (LocalEnv.addLocalVar loc arg v)) level in
-
-            (* Return the return symbol to be used in expressions e.g. assignments *)
-            DisEnv.pure (Exp rv)
-        | None ->
-            let+ tes' = dis_exprs loc tes
-            and+ es' = dis_exprs loc es in
-
-            let tes_vals = (List.map sym_val_or_uninit tes')
-            and es_vals = (List.map sym_val_or_uninit es') in
-
-            (* unwrap evaluated value only if it is not uninitialised *)
-            match val_opt_initialised (eval_prim (name_of_FIdent f) tes_vals es_vals) with
-            | Some v -> Val v
-            | None -> Exp (Expr_TApply(f, List.map to_expr tes', List.map to_expr es'))
-        )
-
 (** Dissassemble expression. This should never return Result VUninitialized *)
 and dis_expr loc x = 
     DisEnv.scope "dis_expr" (pp_expr x) pp_result_or_simplified (dis_expr' loc x)
+
 and dis_expr' (loc: l) (x: AST.expr): sym rws =
-    match x with
->>>>>>> 96992b94
+    (match x with
     | Expr_If(c, t, els, e) ->
             let rec eval_if xs d : sym rws = match xs with
                 | [] -> dis_expr loc d
@@ -694,10 +533,13 @@
     )
 
 (** Disassemble a function call *)
-and dis_funcall (loc: l) (f: ident) (tes: sym list) (es: sym list): sym rws
-    = DisEnv.indent (dis_funcall' loc f tes es)
+and dis_funcall (loc: l) (f: ident) (tes: sym list) (es: sym list): sym rws =
+    DisEnv.scope "dis_funcall" 
+        (pp_expr (Expr_TApply (f, List.map sym_expr tes, List.map sym_expr es)))
+        pp_result_or_simplified 
+        (dis_funcall' loc f tes es)
+
 and dis_funcall' (loc: l) (f: ident) (tes: sym list) (es: sym list): sym rws =
-    let@ () = DisEnv.log (fun () -> Printf.printf "dis_funcall <-f-- %s\n" (pprint_ident f)) in
     let@ fn = DisEnv.getFun loc f in
     (match fn with
     | Some (rty, atys, targs, args, loc, b) ->
@@ -707,13 +549,12 @@
         let@ () = DisEnv.modify LocalEnv.addImplicitLevel in
         let@ () = DisEnv.sequence_ @@ List.map2 (fun arg e -> 
             let@ v' = DisEnv.getVarOpt loc arg in
-            match v' with
-            | Some v' ->
-                let@ () = DisEnv.modify (LocalEnv.addImplicitValue arg v') in
-                (match e with
+            let@ () = (match v' with
+                | Some v' -> DisEnv.modify (LocalEnv.addImplicitValue arg v')
+                | None -> DisEnv.unit) in
+            (match e with
                 | Val v -> DisEnv.modify (LocalEnv.addLocalVar loc arg v)
                 | Exp _ -> DisEnv.unit)
-            | None -> DisEnv.unit
         ) targs tes in
         (* let _ =
         write_multi (List.concat (List.map2 (fun arg e -> 
@@ -748,6 +589,7 @@
             | None -> 
                 raise (EvalError (loc, "Unexpected function return type"))) in            
 
+        let@ () = DisEnv.modify (LocalEnv.addReturnSymbol rv) in
         (* Get the return symbol we just made so we can return it later *)
         (* let@ rv = DisEnv.gets (LocalEnv.getReturnSymbol loc) in *)
 
