(****************************************************************
 * ASL dissassembler
 *
 * Copyright Arm Limited (c) 2017-2019
 * SPDX-Licence-Identifier: BSD-3-Clause
 ****************************************************************)

(** ASL dissassembler *)

module PP   = Asl_parser_pp
module AST  = Asl_ast
module TC   = Tcheck

open AST
open Asl_utils
open Value

open Symbolic

let debug_level = ref 0

(** (name, arg, location) tuple for tracing disassembly calls.
    For example: ("dis_expr", "1+1", loc).
*)
type dis_trace = (string * string * l) list

exception DisTrace of dis_trace * exn
exception DisUnsupported of l * string
exception DisInternalError of l * string

let unsupported (loc: l) (msg: string) =
  raise (DisUnsupported (loc, msg))

let internal_error (loc: l) (msg: string) =
  raise (DisInternalError (loc, msg))

let print_dis_trace (trace: dis_trace) =
    String.concat "\n" @@ List.map (fun (f, e, l) ->
        Printf.sprintf "... at %s: %s --> %s" (pp_loc l) f e)
        (trace)

let () = Printexc.register_printer
    (function
    | DisTrace (trace, exn) ->
        let trace' =
            if !debug_level >= 1
            then "\n" ^ print_dis_trace trace
            else ""
        in
        Some (Printexc.to_string exn ^ "\n" ^ trace')
    | DisUnsupported (loc, s) ->
        Some ("DisUnsupported: " ^ pp_loc loc ^ ": " ^ s)
    | DisInternalError (loc, s) ->
        Some ("DisInternalError: " ^ pp_loc loc ^ ": " ^ s)
    | Value.Throw (loc, e) ->
        Some ("LibASL.Value.Throw(" ^ Primops.pp_exc e ^ ") at " ^ pp_loc loc)
    | _ -> None)


(** A variable's stack level and original identifier name.
    The "stack level" is how many scopes deep it is.
    For example, globals are level 0 and this increases
    by 1 for each nested function call.  *)
type var = Var of int * ident
let pp_var (Var (i,id)) = Printf.sprintf "Var(%d,%s)" i (pprint_ident id)
let var_ident (Var (i,id)) =
  match i,id with
  | 0,Ident s -> Ident s (* special case globals with no suffix. *)
  | _,Ident s -> Ident (s ^ "__" ^ string_of_int i)
  | _ -> internal_error Unknown "unexpected resolved variable to function identifier"

(** Returns the variable's name without mangling, suitable for
    disassembling then resolving again.

    WARNING: should only be used when variable is in the inner-most scope. *)
let var_expr_no_suffix_in_local_scope (Var(_,id)) = Expr_Var id

(** Returns an expression for the variable with a mangled name,
    suitable for emitting in a generated statement. *)
let var_expr v = Expr_Var (var_ident v)

(** Returns an L-expression for the variable with a mangled name,
    suitable for emitting in a generated statement. *)
let var_lexpr v = LExpr_Var (var_ident v)

(** Returns a sym for the variable with a mangled name,
    suitable for use in a subsequent sym expression.

    WARNING: should only be used when the given variable is
    never re-assigned.
    *)
let var_sym_expr v = Exp (var_expr v)

module LocalEnv = struct
    type t = {
        (* local state, also containing globals at the outer-most level.
           ordered with inner scopes first in list. *)
        (* satisfies invariants that:
           - all values/expressions contained are constant and safe to propagate.
           - a value of VUninitialized indicates that value is unknown.
           - VUninitialized itself is only used for scalar types.
             thus, uninitialized structures must be expanded into structures of uninitialized scalars.
           *)
        locals          : (ty * sym) Bindings.t list;
        returnSymbols   : expr option list;
        numSymbols      : int;
        indent          : int;
        trace           : dis_trace;
    }

    let pp_value_bindings = Utils.pp_list (pp_bindings pp_value)

    let pp_sym_bindings (bss: (ty * sym) Bindings.t list) =
        Utils.pp_list (pp_bindings (fun (_,e) -> pp_sym e)) bss

    let init (env: Eval.Env.t) =
        let eval e = val_expr (Eval.eval_expr Unknown env e) in
        let tenv = Tcheck.env0 in
        let get_global_type id =
            (match Tcheck.GlobalEnv.getGlobalVar tenv id with
            | Some (Type_Bits e) ->
                (Type_Bits (eval e))
            | Some (Type_App (i, es)) ->
                (Type_App (i, List.map eval es))
            | Some t -> (t)
            | _ -> internal_error Unknown @@ "cannot find type for global: " ^ pprint_ident id)
        in

        let globals = Eval.Env.readGlobals env in
        let consts = Eval.Env.readGlobalConsts env in

        let merge_left k l r = Some l in
        let globalsAndConsts = Bindings.union merge_left globals consts
        in
        let globals = Bindings.mapi
            (fun id v -> (get_global_type id, Val v))
            globalsAndConsts
        in
        {
            locals = [Bindings.empty ; globals];
            returnSymbols = [];
            numSymbols = 0;
            indent = 0;
            trace = [];
        }

    let sequence_merge (first: t) (second: t): t =
        {
            first with numSymbols = max first.numSymbols second.numSymbols
        }

    let pp_locals (env: t): string =
        let last = List.length env.locals - 1 in
        let withoutGlobals = List.mapi
            (fun i x -> if i = last then Bindings.empty else x) env.locals in
        Printf.sprintf "locals = %s" (pp_sym_bindings withoutGlobals)
        (* Printf.sprintf "locals = %s" (pp_sym_bindings env.locals) *)

    let getReturnSymbol (loc: l) (env: t): expr =
        match env.returnSymbols with
        | [] -> internal_error loc "attempt to return from outside a function"
        | None :: _ -> internal_error loc "attempt to return a value from inside a procedure"
        | Some e :: rs -> e

    let addReturnSymbol (e: expr option) (env: t): t =
        {env with returnSymbols = e :: env.returnSymbols}

    let removeReturnSymbol (env: t): t =
        match env.returnSymbols with
        | [] -> internal_error Unknown "attempt to remove return symbol but no return symbols exist"
        | (s::ss) -> {env with returnSymbols = ss}

    let getNumSymbols (env: t): int =
        env.numSymbols

    let incNumSymbols (env: t): int * t =
        let env' = {env with numSymbols = env.numSymbols + 1} in
        (env'.numSymbols, env')

    let getLocalPrefix (env: t): string =
        string_of_int (List.length env.locals)

    let getLocalName (x: ident) (env: t): ident =
        Ident (pprint_ident x ^ "__" ^ getLocalPrefix env)

    (** Adds a local scoping level within the current level.  *)
    let addLevel (env: t): t =
        {env with locals = (Bindings.empty)::env.locals}

    (** Pops the innermost scoping level.  *)
    let popLevel (env: t): t =
        match env.locals with
        | [] -> internal_error Unknown "attempt to pop local scope level but none exist"
        | (_::ls) -> {env with locals = ls}

    (** Adds a new local variable to the innermost scope. *)
    let addLocalVar (loc: l) (k: ident) (v: sym) (t: ty) (env: t): var * t =
        if !Eval.trace_write then Printf.printf "TRACE: fresh %s = %s\n" (pprint_ident k) (pp_sym v);
        let var = Var (List.length env.locals - 1, k) in
        match env.locals with
        | (bs :: rest) -> var, {env with locals = (Bindings.add k (t,v) bs :: rest)}
        | []        -> internal_error Unknown "attempt to add local var but no local scopes exist"

    let addLocalConst = addLocalVar

    (** Resolves the given identifier within the scopes.
        Returns inner-most scope with a matching variable, due to
        shadowing. *)
    let resolveVar (loc: l) (x: ident) (env: t): var =
        let rec go (bs: (ty * sym) Bindings.t list) =
          match bs with
          | [] -> internal_error loc @@ "cannot resolve undeclared variable: " ^ pprint_ident x ^ "\n\n" ^ pp_locals env
          | b::rest when Bindings.mem x b -> Var (List.length rest,x)
          | _::rest -> go rest
        in
        go (env.locals)

    (** Gets the type and value of a resolved variable. *)
    let getVar (loc: l) (x: var) (env: t): (ty * sym) =
        let Var (i,id) = x in
        let n = List.length env.locals - i - 1 in
        match Bindings.find_opt id (List.nth env.locals n) with
        | Some x -> x
        | None -> internal_error loc @@ "failed to get resolved variable: " ^ pp_var x

    (** Resolves then gets the type and value of a resolved variable. *)
    let resolveGetVar (loc: l) (x: ident) (env: t): (var * (ty * sym)) =
        let var = resolveVar loc x env in
        let (t,v) = getVar loc var env in
        (var, (t,v))

    (** Sets a resolved variable to the given value. *)
    let setVar (loc: l) (x: var) (v: sym) (env: t): t =
        if !Eval.trace_write then Printf.printf "TRACE: write %s = %s\n" (pp_var x) (pp_sym v);
        let Var (i,id) = x in
        let n = List.length env.locals - i - 1 in
        match Bindings.find_opt id (List.nth env.locals n) with
        | Some (t,_) ->
          let locals = Utils.nth_modify (Bindings.add id (t,v)) n env.locals in
          { env with locals }
        | None -> internal_error loc @@ "failed to set resolved variable: " ^ pp_var x

end

module DisEnv = struct
    include Rws.Make(struct
        type r = Eval.Env.t
        type w = stmt list
        type s = LocalEnv.t
        let mempty = []
        let mappend = (@)
    end)

    open Let

    let catch (f: 'b -> 'a) (x: 'b): 'a option =
        try Some (f x)
        with EvalError _ -> None

    let getVar (loc: l) (x: ident): (ty * sym) rws =
        let* x = gets (LocalEnv.resolveVar loc x) in
        gets (LocalEnv.getVar loc x)

    let mkUninit (t: ty): value rws =
        let+ env = read in
        try
            Eval.mk_uninitialized Unknown env t
        with
            e -> unsupported Unknown @@
                "mkUninit: failed to evaluate type " ^ pp_type t ^ " due to " ^
                Printexc.to_string e

    let join_locals (l: LocalEnv.t) (r: LocalEnv.t): unit rws =
        assert (l.returnSymbols = r.returnSymbols);
        assert (l.indent = r.indent);
        assert (l.trace = r.trace);

        let merge_bindings l r: (ty * sym) Bindings.t rws =
            Bindings.fold (fun k (t1,v1) bs ->
                match Bindings.find_opt k r with
                | None -> bs
                | Some (t2,v2) ->
                    if t2 <> t1 then
                        unsupported Unknown @@
                        Printf.sprintf "cannot merge locals with different types: %s, %s <> %s."
                            (pprint_ident k) (pp_type t1) (pp_type t2);
                    let+ v =
                        (match v1 = v2 with
                        | false -> let+ v = mkUninit t1 in Val v
                        | true -> pure v1)
                    and+ bs' = bs in
                    Bindings.add k (t1,v) bs')
            l (pure Bindings.empty) in
        let* locals' = traverse2 merge_bindings l.locals r.locals in
        let lenv': LocalEnv.t =
        {
            locals = locals';
            returnSymbols = l.returnSymbols;
            numSymbols = max l.numSymbols r.numSymbols;
            indent = l.indent;
            trace = l.trace;
        }
        in
        put lenv'


    let getFun (loc: l) (x: ident): Eval.fun_sig option rws =
        reads (catch (fun env -> Eval.Env.getFun loc env x))

    let nextVarName (prefix: string): ident rws =
        let+ num = stateful LocalEnv.incNumSymbols in
        Ident (prefix ^ string_of_int num)

    let indent: string rws =
        let+ i = gets (fun l -> l.indent) in
        let h = i / 2 in
        let s = String.concat "" (List.init h (fun _ -> "\u{2502} \u{250a} ")) in
        if i mod 2 == 0 then
            s ^ ""
        else
            s ^ "\u{2502} "

    let debug (minLevel: int) (s: string): unit rws =
        if !debug_level >= minLevel then
            let+ i = indent in
            let s' = Str.global_replace (Str.regexp "\n") ("\n"^i) s in
            Printf.printf "%s%s\n" i s';
            ()
        else
            unit

    let log (s: string): unit rws =
        debug 1 s

    let warn s = debug 0 ("WARNING: " ^ s)

    let scope (loc: l) (name: string) (arg: string) (pp: 'a -> string) (x: 'a rws): 'a rws =
        (* logging header. looks like: +- dis_expr --> 1 + 1. *)
        log (Printf.sprintf "\u{256d}\u{2500} %s --> %s" name arg) >>

        (* add indentation level for logging. *)
        modify (fun l -> {l with indent = l.indent + 1}) >>
        modify (fun l -> {l with trace = (name,arg,loc)::l.trace}) >>
        let* trace = gets (fun l -> l.trace) in

        (* run computation but obtain state and writer to output in debugging. *)
        let* (result,s',w') = locally (catcherror x) in
        let x' = (match result with
        | Error ((DisTrace _) as e, bt) -> Printexc.raise_with_backtrace e bt
        | Error (exn, bt) -> Printexc.raise_with_backtrace (DisTrace (trace, exn)) bt
        | Ok x' -> x') in
        (* restore state and writer. *)
        write w' >>
        put s' >>
        (* remove indentation level. *)
        modify (fun l -> {l with indent = l.indent - 1}) >>
        modify (fun l -> {l with trace = List.tl l.trace}) >>

        (* logging footer. *)
        log (Printf.sprintf "\u{2570}\u{2500} = %s" (pp x')) >>
        let* () = if !debug_level >= 2
            then log (Printf.sprintf "   %s\n" (LocalEnv.pp_locals s'))
            else unit
        and* () = if !debug_level >= 3
            then traverse_ (fun s -> log ("   " ^ pp_stmt s)) w' >> log ""
            else unit
        in
        pure x'
end

type 'a rws = 'a DisEnv.rws

let (let@) = DisEnv.Let.(let*)
let (and@) = DisEnv.Let.(and*)
let (let+) = DisEnv.Let.(let+)
let (and+) = DisEnv.Let.(and+)

let (>>) = DisEnv.(>>)
let (>>=) = DisEnv.(>>=)

(** Convert value to a simple expression containing that value, so we can
    print it or use it symbolically *)
let to_expr = sym_expr

(** Converts a result_or_simplified to a value.
    Raises an exception if an expression is given, as an expression cannot be casted to a value.
    Requires checking beforehand *)
let to_value (v: sym): value =
    match v with
    | Val v' -> v'
    | Exp _ -> raise (EvalError (Unknown, "Unreachable"))

let is_expr (v: sym): bool =
    match v with
    | Val _ -> false
    | Exp _ -> true

let declare_var (loc: l) (t: ty) (i: ident): var rws =
  let@ env = DisEnv.read in
  let@ uninit = DisEnv.mkUninit t in
  let@ var = DisEnv.stateful
    (LocalEnv.addLocalVar loc i (Val uninit) t) in
  let+ () = DisEnv.write [Stmt_VarDeclsNoInit(t, [var_ident var], loc)] in
  var

let declare_assign_var (loc: l) (t: ty) (i: ident) (x: sym): var rws =
  let@ var = DisEnv.stateful
    (LocalEnv.addLocalVar loc i x t) in
  let+ () = DisEnv.write [Stmt_VarDecl(t, var_ident var, sym_expr x, loc)] in
  var

let declare_fresh_named_var (loc: l) (name: string) (t: ty): var rws =
  let@ res = DisEnv.nextVarName name in
  declare_var loc t res

let assign_var (loc: l) (i: var) (x: sym): unit rws =
  DisEnv.modify (LocalEnv.setVar loc i x) >>
  DisEnv.write [Stmt_Assign(LExpr_Var(var_ident i), sym_expr x, loc)]

let declare_const (loc: l) (t: ty) (i: ident) (x: sym): var rws =
  let@ var = DisEnv.stateful
    (LocalEnv.addLocalConst loc i x t) in
  let+ () = DisEnv.write [Stmt_ConstDecl(t, var_ident var, sym_expr x, loc)] in
  var

let declare_fresh_const (loc: l) (t: ty) (name: string) (x: expr): var rws =
  let@ i = DisEnv.nextVarName name in
  declare_const loc t i (Exp x)

(* Captures the given expression and returns a resolved variable to the captured
   name. *)
let capture_expr loc t x: var rws =
  let@ v = declare_fresh_const loc t "Exp" x in
  let@ uninit = DisEnv.mkUninit t in
  let+ () = DisEnv.modify (LocalEnv.setVar loc v (Val uninit)) in
  v

(* Captures the given expression and returns a sym for the captured name.
   Maintains sym invariant of constant pure expression. *)
let capture_expr_sym loc t x: sym rws =
  let+ v = capture_expr loc t x in
  Exp (var_expr v)

(* Captures the given expression into a variable that can be modified.
   Returns a resolved variable reference to the capture. *)
let capture_expr_mutable loc (t: ty) (x: expr): var rws =
  let@ i = DisEnv.nextVarName "Temp" in
  let@ v = declare_assign_var loc t i (Exp x) in
  let@ uninit = DisEnv.mkUninit t in
  let+ () = DisEnv.modify (LocalEnv.setVar loc v (Val uninit)) in
  v

(** Monadic Utilities *)

(** Coerces sym to value, replacing expressions with uninitialised.
    Correctly expands structures to structures of uninit. *)
let sym_val_or_uninit (t: ty) (x: sym): value rws =
  match x with
  | Val v -> DisEnv.pure v
  | Exp e -> DisEnv.mkUninit t



(** Symbolic implementation of an if statement that returns an expression
 *)
let sym_if (loc: l) (t: ty) (test: sym rws) (tcase: sym rws) (fcase: sym rws): sym rws =
  let@ r = test in
  (match r with
  | Val (VBool (true))  -> tcase
  | Val (VBool (false)) -> fcase
  | Val _ -> failwith ("Split on non-boolean value")
  | Exp e ->
      let@ tmp = declare_fresh_named_var loc "If" t in
      (* Evaluate true branch statements. *)
      let@ (tenv,tstmts) = DisEnv.locally_
          (tcase >>= assign_var loc tmp) in
      (* Propagate incremented counter to env'. *)
      let@ env' = DisEnv.gets (fun env -> LocalEnv.sequence_merge env tenv) in
      (* Execute false branch statements with env'. *)
      let@ (fenv,fstmts) = DisEnv.locally_
          (DisEnv.put env' >> fcase >>= assign_var loc tmp) in
      let@ () = DisEnv.join_locals tenv fenv in
      let+ () = DisEnv.write [Stmt_If(e, tstmts, [], fstmts, loc)] in
      Exp (var_expr tmp))

(** Symbolic implementation of an if statement with no return *)
let unit_if (loc: l) (test: sym rws) (tcase: unit rws) (fcase: unit rws): unit rws =
  let@ r = test in
  (match r with
  | Val (VBool (true))  -> tcase
  | Val (VBool (false)) -> fcase
  | Val _ -> failwith ("Split on non-boolean value")
  | Exp e ->
      let@ (tenv,tstmts) = DisEnv.locally_ tcase in

      let@ env' = DisEnv.gets (fun env -> LocalEnv.sequence_merge env tenv) in
      let@ (fenv,fstmts) = DisEnv.locally_ (DisEnv.put env' >> fcase) in

      let@ () = DisEnv.join_locals tenv fenv in
      DisEnv.write [Stmt_If(e, tstmts, [], fstmts, loc)])

let sym_and (loc: l) (x: sym rws) (y: sym rws): sym rws =
    sym_if loc type_bool x y (DisEnv.pure sym_false)

let sym_or (loc: l) (x: sym rws) (y: sym rws): sym rws =
    sym_if loc type_bool x (DisEnv.pure sym_true) y

(** Symbolic implementation of List.for_all2 *)
let rec sym_for_all2 p l1 l2 =
  match (l1, l2) with
  | ([], []) -> DisEnv.pure sym_true
  | (a1::l1, a2::l2) -> sym_if Unknown (type_bool) (p a1 a2) (sym_for_all2 p l1 l2) (DisEnv.pure sym_false)
  | (_, _) -> invalid_arg "sym_for_all2"

(** Symbolic implementation of List.exists *)
let rec sym_exists p = function
  | [] -> DisEnv.pure sym_false
  | [a] -> p a
  | a::l -> sym_or Unknown (p a) (sym_exists p l)

let width_of_type (loc: l) (t: ty): int =
  match t with
  | Type_Bits (Expr_LitInt wd) -> int_of_string wd
  | Type_Register (wd, _) -> int_of_string wd
  | _ -> unsupported loc @@ "Can't get bit width of type: " ^ pp_type t

let width_of_field (loc: l) (t: ty) (f: ident): int =
  let env = Tcheck.env0 in
  let ft =
    (match Tcheck.typeFields env loc t with
    | FT_Record rfs -> Tcheck.get_recordfield loc rfs f
    | FT_Register rfs -> let (_,t) = Tcheck.get_regfield loc rfs f in t)
  in
  width_of_type loc ft

(** Disassembly Functions *)

(** Determine the type of memory access expression (Var, Array, Field) *)
let rec type_of_load (loc: l) (x: expr): ty rws =
  let env = Tcheck.env0 in
  (match x with
  | Expr_Var(id) ->
      let+ (_,(t,_)) = DisEnv.gets (LocalEnv.resolveGetVar loc id) in
      t
  | Expr_Field(e,f) ->
      let@ t = type_of_load loc e in
      (match Tcheck.typeFields env loc t with
      | FT_Record rfs -> dis_type loc @@ Tcheck.get_recordfield loc rfs f
      | FT_Register rfs ->
        let (_,t) = Tcheck.get_regfield loc rfs f in
        dis_type loc t)
  | Expr_Array(a,i) ->
      let@ t = type_of_load loc a in
      (match Tcheck.derefType env t with
      | Type_Array(ixty, elty) -> dis_type loc elty
      | _ -> raise (EvalError (loc, "Can't type expression: " ^ pp_expr a)))
  | _ -> raise (EvalError (loc, "Can't type expression: " ^ pp_expr x)))

and type_access_chain (loc: l) (var: var) (ref: access_chain list): ty rws =
    let Var (_,id) = var in
    type_of_load loc (expr_access_chain (Expr_Var id) ref)

(** Disassemble type *)
and dis_type (loc: l) (t: ty): ty rws =
    match t with
    | Type_Bits ex ->
        let+ ex' = dis_expr loc ex in
        (Type_Bits (sym_expr ex'))
    | Type_OfExpr ex ->
        let+ ex' = dis_expr loc ex in
        (Type_OfExpr (sym_expr ex'))
    | Type_Tuple tys ->
        let+ exprs = DisEnv.traverse (dis_type loc) tys in
        (Type_Tuple exprs)
    | t' -> DisEnv.pure t'

(** Disassemble list of expressions *)
and dis_exprs (loc: l) (xs: AST.expr list): sym list rws =
    DisEnv.traverse (dis_expr loc) xs

(** Disassemble a pattern match, mirrors eval_pattern *)
and dis_pattern (loc: l) (v: sym) (x: AST.pattern): sym rws =
    (match x with
    | Pat_LitInt(l)  -> DisEnv.pure (sym_eq_int  loc v (Val (from_intLit l)))
    | Pat_LitHex(l)  -> DisEnv.pure (sym_eq_int  loc v (Val (from_hexLit l)))
    | Pat_LitBits(l) -> DisEnv.pure (sym_eq_bits loc v (Val (from_bitsLit l)))
    | Pat_LitMask(l) -> DisEnv.pure (sym_inmask  loc v (Val (from_maskLit l)))
    | Pat_Const(c)   ->
            let+ c' = dis_load loc (Expr_Var c) in
            sym_eq loc v c'
    | Pat_Wildcard   -> DisEnv.pure sym_true
    | Pat_Tuple(ps) ->
            let vs = sym_of_tuple loc v in
            assert (List.length vs = List.length ps);
            sym_for_all2 (dis_pattern loc) vs ps
    | Pat_Set(ps) ->
            sym_exists (dis_pattern loc v) ps
    | Pat_Single(e) ->
            let+ v' = dis_expr loc e in
            sym_eq loc v v'
    | Pat_Range(lo, hi) ->
            let+ lo' = dis_expr loc lo
            and+ hi' = dis_expr loc hi in
            sym_and_bool loc (sym_le_int loc lo' v) (sym_le_int loc v hi')
    )

(** Disassemble bitslice bounds, mirrors eval_slice *)
and dis_slice (loc: l) (x: slice): (sym * sym) rws =
    (match x with
    | Slice_Single(i) ->
            let+ i' = dis_expr loc i in
            (i', Val (VInt Z.one))
    | Slice_HiLo(hi, lo) ->
            let+ hi' = dis_expr loc hi
            and+ lo' = dis_expr loc lo in
            let wd' = sym_add_int loc (sym_sub_int loc hi' lo') (Val (VInt Z.one)) in
            (lo', wd')
    | Slice_LoWd(lo, wd) ->
            let+ lo' = dis_expr loc lo
            and+ wd' = dis_expr loc wd in
            (lo', wd')
    )

(**
  Disassemble a variable load, either accessing local or global state, potentially with a chain of
  aggregate structure accesses.

  Locals and globals are expected to all be defined by the symbolic state and assumed
  to never contain symbolic aggregate structures.
  These structures are not supported by the target and must be removed for successful translation.
  TODO: This does not appear to be a problem at the moment, but requires greater testing to be sure.
  *)
and dis_load loc x =
  DisEnv.scope loc "dis_load" (pp_expr x) pp_sym (dis_load_chain loc x [])

and dis_load_chain (loc: l) (x: expr) (ref: access_chain list): sym rws =
  (match x with
  | Expr_Var(id) ->
      let@ (var,local) = DisEnv.gets (LocalEnv.resolveGetVar loc id) in
      (match local with
      | (t, Val v) ->
          (* we assume that structures in the local state are always maximally
             expanded so this chain can always be evaluated, but may have
             uninitialised values at its base values. *)
          (match (get_access_chain loc v ref) with
          | VUninitialized _ ->
              let expr = expr_access_chain (var_expr var) ref in
              let@ t' = type_access_chain loc var ref in

              let@ var' = capture_expr_sym loc t' expr in
              (* if we are loading a bare symbolic variable,
                 update it to refer to the new captured expression
                 (as a minor optimisation). *)
              let@ () = DisEnv.if_ (ref = [])
                (DisEnv.modify (LocalEnv.setVar loc var var')) in
              DisEnv.pure var'
          | v' -> DisEnv.pure (Val v')
          )
      (* Variable is local with a symbolic value, should not expect a structure *)
      | (t, Exp e) ->
          if ref = [] then DisEnv.pure @@ Exp e
          else unsupported loc "Local variable with dynamic structure"
      )
  | Expr_Field(e,f) -> dis_load_chain loc e (Field f::ref)
  | Expr_Array(a,i) ->
      let@ i = dis_expr loc i in
      (match i with
      | Val i -> dis_load_chain loc a (Index i::ref)
      | _ -> unsupported loc "Dynamic array index")
  | x -> unsupported loc @@ "Unknown Exp chain: " ^ pp_expr x)

(** Dissassemble expression. This should never return Result VUninitialized *)
and dis_expr loc x =
  let+ r = DisEnv.scope loc "dis_expr" (pp_expr x) pp_sym (dis_expr' loc x) in
  match r with
  | Val (VUninitialized _) -> internal_error loc @@ "dis_expr returning VUninitialized, invalidating assumption"
  | _ -> r

and dis_expr' (loc: l) (x: AST.expr): sym rws =
    (match x with
    | Expr_If(ty, c, t, els, e) ->
            let rec eval_if xs d : sym rws = match xs with
                | [] -> dis_expr loc d
                | AST.E_Elsif_Cond (c,b)::xs' ->
                    sym_if loc ty (dis_expr loc c) (* then *)
                      (dis_expr loc b)
                    (* else *)
                      (eval_if xs' d)
            in
            eval_if (E_Elsif_Cond(c, t)::els) e
    | Expr_Binop(a, op, b) ->
            raise (EvalError (loc, "binary operation should have been removed in expression "
                   ^ Utils.to_string (PP.pp_expr x)))
    | Expr_Field(_, _) -> dis_load loc x
    | Expr_Fields(e, fs) ->
            let+ vs = DisEnv.traverse (fun f -> dis_load loc (Expr_Field(e,f))) fs in
            sym_concat loc vs
    | Expr_Slices(e, ss) ->
            let@ e' = dis_expr loc e
            and@ ss' = DisEnv.traverse (dis_slice loc) ss in
            let vs = List.map (fun (i,w) -> sym_extract_bits loc e' i w) ss' in
            DisEnv.pure (sym_concat loc vs)
    | Expr_In(e, p) ->
            let@ e' = dis_expr loc e in
            let@ p' = dis_pattern loc e' p in
            (match p' with
            | Val v -> DisEnv.pure (Val v)
            | Exp e -> capture_expr_sym loc type_bool e)
    | Expr_Var(_) -> dis_load loc x
    | Expr_Parens(e) ->
            dis_expr loc e
    | Expr_TApply(f, tes, es) ->
            if name_of_FIdent f = "and_bool" then begin
                (match (tes, es) with
                | ([], [x; y]) ->
                    sym_and loc (dis_expr loc x) (dis_expr loc y)
                | _ ->
                    internal_error loc @@ "malformed and_bool expression "
                       ^ Utils.to_string (PP.pp_expr x)
                )
            end else if name_of_FIdent f = "or_bool" then begin
                (match (tes, es) with
                | ([], [x; y]) ->
                    sym_or loc (dis_expr loc x) (dis_expr loc y)
                | _ ->
                    internal_error loc @@ "malformed or_bool expression "
                       ^ Utils.to_string (PP.pp_expr x)
                )
            end else if name_of_FIdent f = "implies_bool" then begin
                (match (tes, es) with
                | ([], [x; y]) ->
                    sym_if loc (type_bool) (dis_expr loc x) (* then *)
                      (dis_expr loc y)
                    (* else *)
                      (DisEnv.pure sym_true)
                | _ ->
                    internal_error loc @@ "malformed implies_bool expression "
                       ^ Utils.to_string (PP.pp_expr x)
                )
            end else begin
                let@ tvs = dis_exprs loc tes in
                let@ vs  = dis_exprs loc es in
                dis_funcall loc f tvs vs
            end
    | Expr_Tuple(es) ->
            let+ es' = DisEnv.traverse (dis_expr loc) es in
            sym_tuple es'
    | Expr_Unop(op, e) ->
            raise (EvalError (loc, "unary operation should have been removed"))
    | Expr_Unknown(t) -> (* TODO: Is this enough? *)
            let+ t' = dis_type loc t in
            Exp (Expr_Unknown(t'))
    | Expr_ImpDef(t, Some(s)) ->
            DisEnv.reads (fun env -> Val (Eval.Env.getImpdef loc env s))
    | Expr_ImpDef(t, None) ->
            raise (EvalError (loc, "unnamed IMPLEMENTATION_DEFINED behavior"))
    | Expr_Array(a,i) ->   dis_load loc x
    | Expr_LitInt(i) ->    DisEnv.pure (Val (from_intLit i))
    | Expr_LitHex(i) ->    DisEnv.pure (Val (from_hexLit i))
    | Expr_LitReal(r) ->   DisEnv.pure (Val (from_realLit r))
    | Expr_LitBits(b) ->   DisEnv.pure (Val (from_bitsLit b))
    | Expr_LitMask(b) ->   DisEnv.pure (Val (from_maskLit b))
    | Expr_LitString(s) -> DisEnv.pure (Val (from_stringLit s))
    )

(** Disassemble call to function *)
and dis_funcall (loc: l) (f: ident) (tvs: sym list) (vs: sym list): sym rws =
    let+ ret = dis_call loc f tvs vs in
    match ret with
    | None -> internal_error loc "function call finished without returning a value"
    | Some x -> x

(** Evaluate call to procedure *)
and dis_proccall (loc: l) (f: ident) (tvs: sym list) (vs: sym list): unit rws =
    let+ _ = dis_call loc f tvs vs in ()

(** Disassemble a function call *)
and dis_call (loc: l) (f: ident) (tes: sym list) (es: sym list): sym option rws =
    DisEnv.scope loc "dis_call"
        (pp_expr (Expr_TApply (f, List.map sym_expr tes, List.map sym_expr es)))
        (Option.fold ~none:"(no return)" ~some:pp_sym)
        (dis_call' loc f tes es)

and dis_call' (loc: l) (f: ident) (tes: sym list) (es: sym list): sym option rws =
    let@ fn = DisEnv.getFun loc f in
    (match fn with
    | Some (rty, atys, targs, args, loc, b) ->
        let fname = name_of_FIdent f in

        (* Nest enviroment *)
        let@ () = DisEnv.modify LocalEnv.addLevel in

        assert (List.length targs == List.length tes);

        (* Assign targs := tes *)
        let@ () = DisEnv.sequence_ @@ List.map2 (fun arg e ->
            declare_const loc type_integer arg e
            ) targs tes in

        assert (List.length atys == List.length args);
        assert (List.length atys == List.length es);

        (* Assign args := es *)
        let@ () = DisEnv.sequence_ (Utils.map3 (fun (ty, _) arg e ->
            let@ ty' = dis_type loc ty in
            declare_const loc ty' arg e
        ) atys args es) in

        (* Create return variable (if necessary).
            This is in the inner scope to allow for type parameters. *)
        let@ rv = (match rty with
        | Some (Type_Tuple ts) ->
            let@ ts' = DisEnv.traverse (dis_type loc) ts in
            let+ names = DisEnv.traverse (declare_fresh_named_var loc fname) ts' in
            Some (Expr_Tuple (List.map var_expr_no_suffix_in_local_scope names))
        | Some t ->
            let@ t' = dis_type loc t in
            let+ name = declare_fresh_named_var loc fname t' in
            Some (var_expr_no_suffix_in_local_scope name)
        | None ->
            DisEnv.pure None) in

        let@ env = DisEnv.get in
        let@ () = DisEnv.if_ (!debug_level >= 2)
            (DisEnv.log (LocalEnv.pp_locals env ^ "\n")) in

        (* Evaluate body with new return symbol *)
        let@ () = DisEnv.modify (LocalEnv.addReturnSymbol rv) in
        let@ () = dis_stmts b in
        let@ () = DisEnv.modify (LocalEnv.removeReturnSymbol) in

        (* Disassemble return variable expression and propagate its symbolic value
            into the containing scope. *)
        let@ result = (match rv with
        | Some rv ->
            let+ result = dis_expr loc rv in
            Some result
        | None ->
            DisEnv.pure None) in
        (* Pop enviroment. *)
        let@ () = DisEnv.modify LocalEnv.popLevel in
        DisEnv.pure result
    | None ->
        let+ result = (dis_prim f tes es) in
        Some result
    )

and dis_prim (f: ident) (tes: sym list) (es: sym list): sym rws =
    let name = name_of_FIdent f in

    match sym_prim_simplify name tes es with
    | Some s -> DisEnv.pure s
    | None ->
        match sym_prim f tes es with
        | Exp f' ->
            if List.mem name Value.prims_pure
                then DisEnv.pure (Exp f')
                (* TODO(kl): avoid use of type_unknown by inferring return type of primitive. *)
                else let+ var = capture_expr Unknown type_unknown f' in var_sym_expr var
        | Val v -> DisEnv.pure (Val v)

and dis_lexpr loc x r: unit rws =
    DisEnv.scope loc
        "dis_lexpr" (pp_stmt (Stmt_Assign (x, sym_expr r, Unknown)))
        Utils.pp_unit
        (dis_lexpr' loc x r)

(** Remove potential effects from an lexpr *)
and resolve_lexpr (loc: l) (x: lexpr): lexpr rws =
  (match x with
  | LExpr_Field(l,f) ->
      let+ l = resolve_lexpr loc l in
      LExpr_Field(l,f)
  | LExpr_Array(l,i) ->
      let@ e = dis_expr loc i in
      let+ l = resolve_lexpr loc l in
      (match e with
      | Val i -> LExpr_Array(l, val_expr i)
      | _ -> unsupported loc @@ "Dynamic array index in LExpr")
  | _ -> DisEnv.pure(x))

(* TODO: Missing ReadWrite LExpr, which introduces some complications for Fields case *)
and dis_lexpr_chain (loc: l) (x: lexpr) (ref: access_chain list) (r: sym): unit rws =
  (match x with
  | LExpr_Field(l, f) -> dis_lexpr_chain loc l (Field f::ref) r
  | LExpr_Array(l, i) ->
      let@ e = dis_expr loc i in
      (match e with
      | Val i -> dis_lexpr_chain loc l (Index i::ref) r
      | _ -> unsupported loc @@ "Dynamic array index in LExpr")
  | LExpr_Var(id) ->
      let@ var,local = DisEnv.gets (LocalEnv.resolveGetVar loc id) in
      (match local with
      (* Base variable is local, can update as long as its primitive *)
      | (t,Val (VUninitialized _)) when ref <> [] ->
          (* if we reach here, the assumption that all structures are stored
             fully expanded has failed. that is, we incorrectly have a
             VUnitialized of a structure instead of a structure of uninitialised. *)
          internal_error loc @@
            "attempt to access field/index within invalid uninitialised structure."
      | (t,Val v) ->
          let@ () =
            (match ref with
            | _::_ ->
                (* if accessing inside structure, update local store with
                   new structure value. set to uninitialised if "r" is expression. *)
                let@ t' = type_access_chain loc var ref in
                let@ r' = sym_val_or_uninit t' r in
                let vv' = set_access_chain loc v ref r' in
                (* this loses propagation of pure expressions when they are assigned
                   into structures, but this is unavoidable since the structure value types
                   cannot store expressions. *)
                DisEnv.modify (LocalEnv.setVar loc var (Val vv'))
            | [] ->
                (* if accessing bare variable, just set its variable in local store. *)
                DisEnv.modify (LocalEnv.setVar loc var r)
          ) in
          (* possible failure if "r" is a record or array since those
             cannot be converted to expressions and assigned directly. *)
          DisEnv.write [Stmt_Assign(
            lexpr_access_chain (var_lexpr var) ref, sym_expr r, loc)]
      | (t,Exp e) ->
          (match ref with
          | _::_ ->
            (* variable contains a symbolic expression. read, modify, then write. *)
            let@ Var(_,tmp) = capture_expr_mutable loc t e in
            let@ () = dis_lexpr_chain loc (LExpr_Var tmp) ref r in
            let@ e' = dis_expr loc (Expr_Var tmp) in
            assign_var loc var e'
          | [] ->
            assign_var loc var r
          )
      )
  | _ -> unsupported loc @@ "Unknown LExpr modify constructor: " ^ pp_lexpr x)

and dis_lexpr' (loc: l) (x: lexpr) (r: sym): unit rws =
    (match x with
    | LExpr_Wildcard ->
        DisEnv.unit
    | LExpr_Var(v) ->
        dis_lexpr_chain loc x [] r
    | LExpr_Field(_,_) ->
        dis_lexpr_chain loc x [] r
    | LExpr_Fields(l,fs) ->
        let@ l = resolve_lexpr loc l in
        let@ ty = type_of_load loc (lexpr_to_expr loc l) in
        let rec set_fields (i: int) (fs: ident list): unit rws =
            (match fs with
            | [] -> DisEnv.unit
            | (f::fs') ->
                let w = width_of_field loc ty f in
                let y = sym_slice loc r i w in
                let@ () = dis_lexpr_chain loc l [Field f] y in
                set_fields (i + w) fs'
            )
        in
<<<<<<< HEAD
        eval_if (E_Elsif_Cond(c, t)::els) e
    (* NOTE: This does not consider early returns currently. It also doesn't handle recursive calls *)
    | Expr_TApply(f, tes, es) ->
        dis_fun loc env f tes es
    | Expr_Var id ->
        (try 
            (match (Env.getVar loc env (Ident ((Env.getLocalPrefix loc env) ^ pprint_ident id))) with 
            | VUninitialized -> return (Simplified (Expr_Var(Ident ((Env.getLocalPrefix loc env) ^ pprint_ident id))))
            | v -> return (Result v))
        with EvalError _ ->
            (try 
                (match (Env.getVar loc env id) with 
                | VUninitialized -> return (Simplified x)
                | v -> return (Result v))
            with EvalError _ -> return (Simplified x)))
    | Expr_In(e, p) ->
        let* e' = dis_expr loc env e in
        (match e' with
        | Result v -> return (Result (from_bool (eval_pattern loc env v p)))
        | Simplified _ -> return (Simplified x))
    | Expr_Slices(e, ss) ->
        let** transformedSlices = List.map (fun s -> dis_slice loc env s) ss in
        let* e' = dis_expr loc env e in
        (match e' with
        | Result v ->
            if List.exists (fun ts -> match ts with (Simplified _, _) -> true | (_, Simplified _) -> true | (_, _) -> false) transformedSlices then
                return (Simplified (Expr_Slices(to_expr (Result v), List.map (fun (i, w) -> Slice_HiLo(to_expr i, to_expr w)) transformedSlices)))
            else
                let vs = List.map (fun s -> 
                    (match s with
                    | (Result v1, Result v2) -> extract_bits loc v v1 v2
                    | _ -> raise (EvalError (loc, "Unreachable: Shouldn't have expression in bit slice\n")))
                    ) transformedSlices in
                    return (Result (eval_concat loc vs))
        | Simplified e' -> 
            return (Simplified (Expr_Slices(e', List.map2 (fun (i, w) s ->
                (match s with
                | Slice_Single _ -> Slice_Single(to_expr i)
                | Slice_HiLo _ -> Slice_LoWd(to_expr i, to_expr w)
                | Slice_LoWd _ -> Slice_LoWd(to_expr i, to_expr w)
                )
            ) transformedSlices ss))))
    | Expr_Tuple(es) ->
        let** transformedExprs = List.map (dis_expr loc env) es in
        if contains_expr transformedExprs then
            return (Simplified (Expr_Tuple(List.map to_expr transformedExprs)))
        else
            return (Result (VTuple (List.map to_value transformedExprs)))
    | Expr_Array(a, i) ->
        let* a' = dis_expr loc env a in
        let* i' = dis_expr loc env i in
        if is_expr a' || is_expr i' then
            return (Simplified (Expr_Array(a, to_expr i')))
        else
            (match (get_array loc (to_value a') (to_value i')) with
            | VUninitialized -> return (Simplified (Expr_Array(a, to_expr i')))
            | v -> return (Result v))
    | Expr_Parens(e) -> 
        let* e' = dis_expr loc env e in
        (match e' with
        | Result v -> return (Result v)
        | Simplified e'' -> return (Simplified (Expr_Parens(e'')))
        )
    | x -> try (match eval_expr loc env x with VUninitialized -> return (Simplified x) | v -> return (Result v)) with EvalError (loc, message) -> return (Simplified x)

(** Evaluate and simplify guards and bodies of an elseif chain, without removing branches *)
and dis_if_expr_no_remove (loc: l) (envs: Env.t list) (xs: e_elsif list): e_elsif list writer = 
    match (xs, envs) with
    | ([], []) -> return []
    | ((AST.E_Elsif_Cond (cond, b)::xs'), (env::envs')) ->
        let* cond' = dis_expr loc env cond in
        let* b' = Env.nest (fun env' -> dis_expr loc env' b) env in
        let* els' = dis_if_expr_no_remove loc envs' xs' in
        return (AST.E_Elsif_Cond(
            to_expr (cond'), 
            to_expr (b')
        ) :: (els'))
    | _ -> raise (EvalError (loc, "Env and e_elsif list must have the same length"))

and dis_lexpr (loc: l) (env: Env.t) (x: AST.lexpr) (r: result_or_simplified): unit writer =
    match x with
=======
        set_fields 0 (List.rev fs)
    | LExpr_Slices(l, ss) ->
        let e = lexpr_to_expr loc l in
        let@ ty = type_of_load loc e in
        let prev_width = width_of_type loc ty in
        let rec eval (o: sym) (ss': AST.slice list) (prev: sym): sym rws =
            (match ss' with
            | [] -> DisEnv.pure prev
            | (s :: ss) ->
                let@ (i, w) = dis_slice loc s in
                let v       = sym_extract_bits loc r o w in
                eval (sym_add_int loc o w) ss (sym_insert_bits loc prev_width prev i w v)
            )
        in
        let@ old = dis_expr loc e in
        let@ rhs = eval (Val (VInt Z.zero)) ss old in
        dis_lexpr_chain loc l [] rhs
    | LExpr_Tuple(ls) ->
        let rs = sym_of_tuple loc r in
        assert (List.length ls = List.length rs);
        DisEnv.traverse2_ (dis_lexpr loc) ls rs
    | LExpr_Array(_,_) ->
        dis_lexpr_chain loc x [] r
>>>>>>> 0e789e4a
    | LExpr_Write(setter, tes, es) ->
        let@ tvs = dis_exprs loc tes in
        let@ vs = dis_exprs loc es in
        dis_proccall loc setter tvs (vs @ [r])
    | _ -> unsupported loc @@ "Unknown LExpr constructor: " ^ pp_lexpr x)

(** Concatenates two lists of statements, but ensures nothing is
    added after a return statement.  *)
and stmt_append (xs: stmt list) (ys: stmt list): stmt list =
    match xs with
    | [] -> ys

    (* these interrupt control flow so we shouldn't append after them. *)
    | [Stmt_FunReturn _]
    | [Stmt_ProcReturn _]
    | [Stmt_Throw _]
    | [Stmt_Dep_Undefined _]
    | [Stmt_Undefined _] -> xs

    | x::xs -> x :: stmt_append xs ys

(** Dissassemble list of statements. *)
and dis_stmts (stmts: AST.stmt list): unit rws =
    match stmts with
    | [] -> DisEnv.unit
    | (Stmt_If(c, tstmts, elsif, fstmts, loc)::rest) ->
        (* append everything after the if statement into each of its branches. *)
        let tstmts' = stmt_append tstmts rest
        and elsif' = List.map (fun (S_Elsif_Cond(e,ss)) ->
            S_Elsif_Cond(e,stmt_append ss rest)) elsif
        and fstmts' = stmt_append fstmts rest in
        dis_stmt (Stmt_If (c, tstmts', elsif', fstmts', loc))
    | (Stmt_FunReturn _ | Stmt_ProcReturn _) as ret :: rest ->
        (match rest with
        | [] -> dis_stmt ret
        | _ -> raise (DisUnsupported (stmt_loc ret,
            "unexpected statements after return: " ^
            Utils.pp_list pp_stmt rest)))
    | (s::rest) ->
        dis_stmt s >> dis_stmts rest


(** Disassemble statement *)
and dis_stmt x = DisEnv.scope (stmt_loc x) "dis_stmt" (pp_stmt x) Utils.pp_unit (dis_stmt' x)
and dis_stmt' (x: AST.stmt): unit rws =
    (match x with
    | Stmt_VarDeclsNoInit(ty, vs, loc) ->
        (* If a local prefix exists, add it *)
        let@ ty' = dis_type loc ty in
        DisEnv.traverse_ (declare_var loc ty') vs
    | Stmt_VarDecl(ty, v, e, loc) ->
        (* If a local prefix exists, add it *)
        (* Add the variable *)
        let@ ty' = dis_type loc ty in
        let@ e' = dis_expr loc e in
        let@ _ = declare_assign_var loc ty' v e' in
        DisEnv.unit
    | Stmt_ConstDecl(ty, v, e, loc) ->
        (* If a local prefix exists, add it *)
        let@ ty' = dis_type loc ty in
        let@ e' = dis_expr loc e in
        let@ _ = declare_const loc ty' v e' in
        DisEnv.unit
    | Stmt_Assign(l, r, loc) ->
        let@ r' = dis_expr loc r in
        dis_lexpr loc l r'
    | Stmt_If(c, t, els, e, loc) ->
        let rec eval_if xs d : unit rws = match xs with
        | [] -> dis_stmts d
        | S_Elsif_Cond (c,b)::xs' ->
            unit_if loc (dis_expr loc c)
              (dis_stmts b)
            (* else *)
              (eval_if xs' d)
        in
        eval_if (S_Elsif_Cond(c, t)::els) e
    | Stmt_TCall (f, tes, es, loc) ->
        let@ tes' = dis_exprs loc tes in
        let@ es' = dis_exprs loc es in
        dis_proccall loc f tes' es'
    | Stmt_FunReturn(e, loc) ->
        let@ rv = DisEnv.gets (LocalEnv.getReturnSymbol loc) in
        let@ e' = dis_expr loc e in
        dis_lexpr loc (expr_to_lexpr rv) e'
    | Stmt_ProcReturn(loc) -> DisEnv.unit
    | Stmt_Assert(e, loc) ->
        let@ e' = dis_expr loc e in
        (match e' with
        | Val v ->
            if not (to_bool loc v) then
                raise (EvalError (loc, "assertion failure during symbolic phase"))
            else
                DisEnv.unit
        | Exp e'' ->
            DisEnv.write [Stmt_Assert(e'', loc)]
        )
    | Stmt_Case(e, alts, odefault, loc) ->
        let rec dis_alts (alts: alt list) (d: stmt list option) (v: sym): unit rws = (
            let@ () = DisEnv.unit in (* force function to be lazily evaluated when rws is computed. *)
            match alts with
            | [] -> (match d with
                (* cannot throw here because this may be reached by disassembling a
                   case with unknown expressions.
                   should only throw an exception at runtime if does not match. *)
                | None -> DisEnv.write [Stmt_See (Expr_LitString "unmatched case", loc)]
                | Some s -> dis_stmts s)
            | Alt_Alt(ps, oc, s) :: alts' ->
                let pat = (sym_exists (dis_pattern loc v) ps) in
                let pat_and_guard =
                    (match oc with
                    | Some c -> sym_and loc pat (dis_expr loc c)
                    | None -> pat)
                in
                (unit_if loc pat_and_guard
                    (dis_stmts s)
                    (dis_alts alts' d v))
        ) in
        let@ e' = dis_expr loc e in
        dis_alts alts odefault e'
    | Stmt_For(var, start, dir, stop, body, loc) ->
        let@ start' = dis_expr loc start in
        let@ stop' = dis_expr loc stop in

        (match (start', stop') with
        | Val startval, Val stopval ->
            let rec dis_for (i: value): unit rws =
                let c = (match dir with
                | Direction_Up -> eval_leq loc i stopval
                | Direction_Down -> eval_leq loc stopval i
                ) in
                if c then
                    let i' = (match dir with
                    | Direction_Up   -> eval_add_int loc i (VInt Z.one)
                    | Direction_Down -> eval_sub_int loc i (VInt Z.one)
                    ) in
                    let@ () = dis_stmts ([Stmt_Assign (LExpr_Var var, val_expr i, loc)] @ body)
                    in
                    dis_for i'
                else
                    DisEnv.unit
            in
            declare_var loc type_integer var >>
            dis_for startval
        | _, _ ->
            raise (DisUnsupported (loc, "for loop bounds not statically known: " ^ pp_stmt x)))
    | Stmt_Unpred _
    | Stmt_ConstrainedUnpred _
    | Stmt_ImpDef (_, _)
    | Stmt_Undefined _
    | Stmt_ExceptionTaken _
    | Stmt_Dep_Unpred _
    | Stmt_Dep_ImpDef (_, _)
    | Stmt_Dep_Undefined _
    | Stmt_See (_, _)
    | Stmt_Throw (_, _)
    | Stmt_DecodeExecute (_, _, _)
    | Stmt_While (_, _, _)
    | Stmt_Repeat (_, _, _)
    | Stmt_Try (_, _, _, _, _) ->
        (* need to defer raising so this does not throw in unreachable cases. *)
        let@ () = DisEnv.unit in
        raise (DisUnsupported (stmt_loc x, "dis_stmt: unsupported statement: " ^ pp_stmt x))
    )

let dis_encoding (x: encoding) (op: value): bool rws =
    let Encoding_Block (nm, iset, fields, opcode, guard, unpreds, b, loc) = x in
    (* todo: consider checking iset *)
    (* Printf.printf "Checking opcode match %s == %s\n" (Utils.to_string (PP.pp_opcode_value opcode)) (pp_value op); *)
    let ok = (match opcode with
    | Opcode_Bits b -> eval_eq     loc op (from_bitsLit b)
    | Opcode_Mask m -> eval_inmask loc op (from_maskLit m)
    ) in
    if ok then begin
        if !Eval.trace_instruction then Printf.printf "TRACE: instruction %s\n" (pprint_ident nm);

        let@ () = DisEnv.traverse_ (function (IField_Field (f, lo, wd)) ->
            let v = extract_bits' loc op lo wd in
            if !Eval.trace_instruction then Printf.printf "      %s = %s\n" (pprint_ident f) (pp_value v);
            declare_assign_var Unknown (val_type v) f (Val v)
        ) fields in

        let@ guard' = dis_expr loc guard in
        if to_bool loc (sym_value_unsafe guard') then begin
            List.iter (fun (i, b) ->
                if eval_eq loc (extract_bits' loc op i 1) (from_bitsLit b) then
                    raise (Throw (loc, Exc_Unpredictable))
            ) unpreds;
            (* dis_encoding: we cannot guarantee that these statements are fully evaluated. *)
            let@ () = dis_stmts b in
            DisEnv.pure true
        end else begin
            DisEnv.pure false
        end
    end else begin
        DisEnv.pure false
    end

let dis_decode_slice (loc: l) (x: decode_slice) (op: value): value rws =
    (match x with
    | DecoderSlice_Slice (lo, wd) ->
        DisEnv.pure @@ extract_bits' loc op lo wd
    | DecoderSlice_FieldName f ->
        (* assumes expression always evaluates to concrete value. *)
        let+ _,f' = DisEnv.getVar loc f in sym_value_unsafe f'
    | DecoderSlice_Concat fs ->
        (* assumes expression always evaluates to concrete value. *)
        let+ fs' = DisEnv.traverse (DisEnv.getVar loc) fs in
        eval_concat loc (List.map (fun (_,s) -> sym_value_unsafe s) fs')
    )

(* Duplicate of eval_decode_case modified to print rather than eval *)
let rec dis_decode_case (loc: AST.l) (x: decode_case) (op: value): unit rws =
    DisEnv.scope loc "dis_decode_case" (pp_decode_case x) Utils.pp_unit
        (dis_decode_case' loc x op)
and dis_decode_case' (loc: AST.l) (x: decode_case) (op: value): unit rws =
    (match x with
    | DecoderCase_Case (ss, alts, loc) ->
            let@ vs = DisEnv.traverse (fun s -> dis_decode_slice loc s op) ss in
            let rec dis alts =
                (match alts with
                | (alt :: alts') ->
                    let@ alt' = dis_decode_alt loc alt vs op in
                    (match alt' with
                    | true -> DisEnv.unit
                    | false -> dis alts')
                | [] ->
                        raise (DisInternalError (loc, "unmatched decode pattern"))
                )
            in
            dis alts
    )

(* Duplicate of eval_decode_alt modified to print rather than eval *)
and dis_decode_alt (loc: l) (x: decode_alt) (vs: value list) (op: value): bool rws =
    DisEnv.scope loc "dis_decode_alt" (pp_decode_alt x) string_of_bool
        (dis_decode_alt' loc x vs op)
and dis_decode_alt' (loc: AST.l) (DecoderAlt_Alt (ps, b)) (vs: value list) (op: value): bool rws =
    if List.for_all2 (Eval.eval_decode_pattern loc) ps vs then
        (match b with
        | DecoderBody_UNPRED loc -> raise (Throw (loc, Exc_Unpredictable))
        | DecoderBody_UNALLOC loc -> raise (Throw (loc, Exc_Undefined))
<<<<<<< HEAD
        | DecoderBody_NOP loc -> raise (Throw (loc, Exc_Undefined))
        | DecoderBody_Encoding (inst, l) -> 
                let (enc, opost, cond, exec) = Env.getInstruction loc env inst in
                if eval_encoding env enc op then begin
                    (match opost with
                    | Some post -> List.iter (function s -> Printf.printf "%s\n" (pp_stmt s)) post;
                        (*List.iter (eval_stmt env) post*)
                    | None -> ()
                    );
                    (* Env.removeGlobals env; *)
                    let stmts = read (dis_stmts env exec) in
                    Some (remove_unused (copy_propagation (constant_propagation stmts)))
=======
        | DecoderBody_NOP loc -> DisEnv.pure true
        | DecoderBody_Encoding (inst, l) ->
                let@ (enc, opost, cond, exec) = DisEnv.reads (fun env -> Eval.Env.getInstruction loc env inst) in
                let@ enc_match = dis_encoding enc op in
                if enc_match then begin
                    (* todo: should evaluate ConditionHolds to decide whether to execute body *)
                    let@ env = DisEnv.read in

                    if !debug_level >= 1 then begin
                        Printf.printf "Dissasm: %s\n" (pprint_ident inst);
                    end;

                    let opost' = (match opost with
                    | Some post ->
                        Printf.printf "also disassembling __postdecode...\n";
                        post
                    | None -> []
                    ) in
                    let@ (lenv',stmts) = DisEnv.locally_ (
                        let@ () = DisEnv.modify (LocalEnv.addLevel) in
                        let@ () = dis_stmts (opost' @ exec) in
                        DisEnv.modify (LocalEnv.popLevel)
                    ) in

                    if !debug_level >= 2 then begin
                        Printf.printf "-----------\n";
                        List.iter (fun s -> Printf.printf "%s\n" (pp_stmt s)) stmts;
                        Printf.printf "-----------\n";
                    end;

                    let@ () = DisEnv.write stmts in
                    DisEnv.pure true
>>>>>>> 0e789e4a
                end else begin
                    DisEnv.pure false
                end
        | DecoderBody_Decoder (fs, c, loc) ->
                let@ () = DisEnv.modify (LocalEnv.addLevel) in
                let@ () = DisEnv.traverse_ (function (IField_Field (f, lo, wd)) ->
                    let v = extract_bits' loc op lo wd in
                    declare_assign_var loc (val_type v) f (Val v)
                ) fs
                in
                let@ () = dis_decode_case loc c op in
                let@ () = DisEnv.modify (LocalEnv.popLevel) in
                DisEnv.pure true
        )
    else
<<<<<<< HEAD
      None

and remove_unused (xs: stmt list): stmt list =
    match List.fold_right (fun stmt (acc, idents) ->
        let newIdents = IdentSet.union idents (fv_stmt stmt) in
        match stmt with
        | Stmt_VarDeclsNoInit(ty, vs, loc) -> 
            (match List.filter (fun ident -> IdentSet.mem ident idents) vs with
            | [] -> (acc, idents)
            | xs -> (Stmt_VarDeclsNoInit(ty, xs, loc) :: acc, idents)
            )
        | Stmt_VarDecl(ty, v, i, loc) -> if IdentSet.mem v idents then (stmt :: acc, newIdents) else (acc, idents)
        | Stmt_ConstDecl(ty, v, i, loc) -> if IdentSet.mem v idents then (stmt :: acc, newIdents) else (acc, idents)
        | Stmt_Assign(LExpr_Var(v), r, loc) -> if IdentSet.mem v idents then (stmt :: acc, newIdents) else (acc, idents)
        | x -> (x :: acc, newIdents)
    ) xs ([], IdentSet.empty) with (acc, idents) -> acc

and constant_propagation (xs: stmt list): stmt list =
    match List.fold_left (fun (acc, bs) stmt -> 
        match stmt with
        | Stmt_VarDecl(ty, v, i, loc) -> if is_val i then (acc, Bindings.add v i bs) else (acc @ [subst_stmt bs stmt], bs)
        | Stmt_ConstDecl(ty, v, i, loc) -> if is_val i then (acc, Bindings.add v i bs) else (acc @ [subst_stmt bs stmt], bs)
        | Stmt_Assign(LExpr_Var(v), r, loc) -> if is_val r then (acc, Bindings.add v r bs) else (acc @ [subst_stmt bs stmt], bs)
        | x -> (acc @ [subst_stmt bs stmt], bs)
    ) ([], Bindings.empty) xs with (acc, bs) -> acc

and copy_propagation (xs: stmt list): stmt list =
    match List.fold_left (fun (acc, bs) stmt -> 
        match stmt with
        | Stmt_VarDecl(ty, v, i, loc) -> 
            (* If we remove the statement, leave the declaration to be removed or joined later *)
            (match copy_propagation_helper v i bs acc stmt with (stmts, bs) -> if stmts = acc then (stmts @ [Stmt_VarDeclsNoInit(ty, [v], loc)], bs) else (stmts, bs))
        | Stmt_ConstDecl(ty, v, i, loc) ->
            copy_propagation_helper v i bs acc stmt
        | Stmt_Assign(LExpr_Var(v), r, loc) ->
            copy_propagation_helper v r bs acc stmt
        | x -> (acc @ [subst_stmt bs stmt], bs)
    ) ([], Bindings.empty) xs with (acc, bs) -> acc  

and copy_propagation_helper (l: ident) (r: AST.expr) (bs: expr Bindings.t) (acc: stmt list) (stmt: stmt): stmt list * expr Bindings.t =
    let newBs = if Bindings.mem l bs then Bindings.remove l bs else bs in
    (match r with 
    | Expr_Var(i) -> 
        if Bindings.mem i newBs then
            (acc, remove_reassigned l (Bindings.add l (Bindings.find i newBs) newBs))
        else
            (acc, remove_reassigned l (Bindings.add l r newBs))
    | _ -> (acc @ [subst_stmt bs stmt], newBs))

and remove_reassigned (l: ident) (bs: expr Bindings.t): expr Bindings.t =
    List.fold_left (fun bs' (ident, expr) -> if expr = Expr_Var(l) then Bindings.remove ident bs' else bs') bs (Bindings.bindings bs)
=======
        DisEnv.pure false

let dis_decode_entry (env: Eval.Env.t) (decode: decode_case) (op: value): stmt list =
    let DecoderCase_Case (_,_,loc) = decode in

    let env = Eval.Env.freeze env in
    let globals = IdentSet.of_list @@ List.map fst @@ Bindings.bindings (Eval.Env.readGlobals env) in
    let lenv = LocalEnv.init env in
    let ((),lenv',stmts) = (dis_decode_case loc decode op) env lenv in
    let stmts' = Transforms.RemoveUnused.remove_unused globals @@ stmts in
    (* let stmts' = Transforms.Bits.bitvec_conversion stmts' in *)
    if !debug_level >= 2 then begin
        Printf.printf "===========\n";
        List.iter (fun s -> Printf.printf "%s\n" (pp_stmt s)) stmts';
        Printf.printf "===========\n";
    end;
    let stmts' = Transforms.IntToBits.ints_to_bits stmts' in
    stmts'

>>>>>>> 0e789e4a

let retrieveDisassembly (env: Eval.Env.t) (opcode: string): stmt list =
    let decoder = Eval.Env.getDecoder env (Ident "A64") in
    let DecoderCase_Case (_,_,loc) = decoder in
    (* List.iter (fun (ident, _) -> Eval.Env.setVar Unknown env ident VUninitialized) (Bindings.bindings (Eval.Env.getGlobals env).bs); *)
    dis_decode_entry env decoder (Value.VBits (Primops.prim_cvt_int_bits (Z.of_int 32) (Z.of_int (int_of_string opcode))))<|MERGE_RESOLUTION|>--- conflicted
+++ resolved
@@ -954,89 +954,6 @@
                 set_fields (i + w) fs'
             )
         in
-<<<<<<< HEAD
-        eval_if (E_Elsif_Cond(c, t)::els) e
-    (* NOTE: This does not consider early returns currently. It also doesn't handle recursive calls *)
-    | Expr_TApply(f, tes, es) ->
-        dis_fun loc env f tes es
-    | Expr_Var id ->
-        (try 
-            (match (Env.getVar loc env (Ident ((Env.getLocalPrefix loc env) ^ pprint_ident id))) with 
-            | VUninitialized -> return (Simplified (Expr_Var(Ident ((Env.getLocalPrefix loc env) ^ pprint_ident id))))
-            | v -> return (Result v))
-        with EvalError _ ->
-            (try 
-                (match (Env.getVar loc env id) with 
-                | VUninitialized -> return (Simplified x)
-                | v -> return (Result v))
-            with EvalError _ -> return (Simplified x)))
-    | Expr_In(e, p) ->
-        let* e' = dis_expr loc env e in
-        (match e' with
-        | Result v -> return (Result (from_bool (eval_pattern loc env v p)))
-        | Simplified _ -> return (Simplified x))
-    | Expr_Slices(e, ss) ->
-        let** transformedSlices = List.map (fun s -> dis_slice loc env s) ss in
-        let* e' = dis_expr loc env e in
-        (match e' with
-        | Result v ->
-            if List.exists (fun ts -> match ts with (Simplified _, _) -> true | (_, Simplified _) -> true | (_, _) -> false) transformedSlices then
-                return (Simplified (Expr_Slices(to_expr (Result v), List.map (fun (i, w) -> Slice_HiLo(to_expr i, to_expr w)) transformedSlices)))
-            else
-                let vs = List.map (fun s -> 
-                    (match s with
-                    | (Result v1, Result v2) -> extract_bits loc v v1 v2
-                    | _ -> raise (EvalError (loc, "Unreachable: Shouldn't have expression in bit slice\n")))
-                    ) transformedSlices in
-                    return (Result (eval_concat loc vs))
-        | Simplified e' -> 
-            return (Simplified (Expr_Slices(e', List.map2 (fun (i, w) s ->
-                (match s with
-                | Slice_Single _ -> Slice_Single(to_expr i)
-                | Slice_HiLo _ -> Slice_LoWd(to_expr i, to_expr w)
-                | Slice_LoWd _ -> Slice_LoWd(to_expr i, to_expr w)
-                )
-            ) transformedSlices ss))))
-    | Expr_Tuple(es) ->
-        let** transformedExprs = List.map (dis_expr loc env) es in
-        if contains_expr transformedExprs then
-            return (Simplified (Expr_Tuple(List.map to_expr transformedExprs)))
-        else
-            return (Result (VTuple (List.map to_value transformedExprs)))
-    | Expr_Array(a, i) ->
-        let* a' = dis_expr loc env a in
-        let* i' = dis_expr loc env i in
-        if is_expr a' || is_expr i' then
-            return (Simplified (Expr_Array(a, to_expr i')))
-        else
-            (match (get_array loc (to_value a') (to_value i')) with
-            | VUninitialized -> return (Simplified (Expr_Array(a, to_expr i')))
-            | v -> return (Result v))
-    | Expr_Parens(e) -> 
-        let* e' = dis_expr loc env e in
-        (match e' with
-        | Result v -> return (Result v)
-        | Simplified e'' -> return (Simplified (Expr_Parens(e'')))
-        )
-    | x -> try (match eval_expr loc env x with VUninitialized -> return (Simplified x) | v -> return (Result v)) with EvalError (loc, message) -> return (Simplified x)
-
-(** Evaluate and simplify guards and bodies of an elseif chain, without removing branches *)
-and dis_if_expr_no_remove (loc: l) (envs: Env.t list) (xs: e_elsif list): e_elsif list writer = 
-    match (xs, envs) with
-    | ([], []) -> return []
-    | ((AST.E_Elsif_Cond (cond, b)::xs'), (env::envs')) ->
-        let* cond' = dis_expr loc env cond in
-        let* b' = Env.nest (fun env' -> dis_expr loc env' b) env in
-        let* els' = dis_if_expr_no_remove loc envs' xs' in
-        return (AST.E_Elsif_Cond(
-            to_expr (cond'), 
-            to_expr (b')
-        ) :: (els'))
-    | _ -> raise (EvalError (loc, "Env and e_elsif list must have the same length"))
-
-and dis_lexpr (loc: l) (env: Env.t) (x: AST.lexpr) (r: result_or_simplified): unit writer =
-    match x with
-=======
         set_fields 0 (List.rev fs)
     | LExpr_Slices(l, ss) ->
         let e = lexpr_to_expr loc l in
@@ -1060,7 +977,6 @@
         DisEnv.traverse2_ (dis_lexpr loc) ls rs
     | LExpr_Array(_,_) ->
         dis_lexpr_chain loc x [] r
->>>>>>> 0e789e4a
     | LExpr_Write(setter, tes, es) ->
         let@ tvs = dis_exprs loc tes in
         let@ vs = dis_exprs loc es in
@@ -1302,20 +1218,6 @@
         (match b with
         | DecoderBody_UNPRED loc -> raise (Throw (loc, Exc_Unpredictable))
         | DecoderBody_UNALLOC loc -> raise (Throw (loc, Exc_Undefined))
-<<<<<<< HEAD
-        | DecoderBody_NOP loc -> raise (Throw (loc, Exc_Undefined))
-        | DecoderBody_Encoding (inst, l) -> 
-                let (enc, opost, cond, exec) = Env.getInstruction loc env inst in
-                if eval_encoding env enc op then begin
-                    (match opost with
-                    | Some post -> List.iter (function s -> Printf.printf "%s\n" (pp_stmt s)) post;
-                        (*List.iter (eval_stmt env) post*)
-                    | None -> ()
-                    );
-                    (* Env.removeGlobals env; *)
-                    let stmts = read (dis_stmts env exec) in
-                    Some (remove_unused (copy_propagation (constant_propagation stmts)))
-=======
         | DecoderBody_NOP loc -> DisEnv.pure true
         | DecoderBody_Encoding (inst, l) ->
                 let@ (enc, opost, cond, exec) = DisEnv.reads (fun env -> Eval.Env.getInstruction loc env inst) in
@@ -1348,7 +1250,6 @@
 
                     let@ () = DisEnv.write stmts in
                     DisEnv.pure true
->>>>>>> 0e789e4a
                 end else begin
                     DisEnv.pure false
                 end
@@ -1364,59 +1265,6 @@
                 DisEnv.pure true
         )
     else
-<<<<<<< HEAD
-      None
-
-and remove_unused (xs: stmt list): stmt list =
-    match List.fold_right (fun stmt (acc, idents) ->
-        let newIdents = IdentSet.union idents (fv_stmt stmt) in
-        match stmt with
-        | Stmt_VarDeclsNoInit(ty, vs, loc) -> 
-            (match List.filter (fun ident -> IdentSet.mem ident idents) vs with
-            | [] -> (acc, idents)
-            | xs -> (Stmt_VarDeclsNoInit(ty, xs, loc) :: acc, idents)
-            )
-        | Stmt_VarDecl(ty, v, i, loc) -> if IdentSet.mem v idents then (stmt :: acc, newIdents) else (acc, idents)
-        | Stmt_ConstDecl(ty, v, i, loc) -> if IdentSet.mem v idents then (stmt :: acc, newIdents) else (acc, idents)
-        | Stmt_Assign(LExpr_Var(v), r, loc) -> if IdentSet.mem v idents then (stmt :: acc, newIdents) else (acc, idents)
-        | x -> (x :: acc, newIdents)
-    ) xs ([], IdentSet.empty) with (acc, idents) -> acc
-
-and constant_propagation (xs: stmt list): stmt list =
-    match List.fold_left (fun (acc, bs) stmt -> 
-        match stmt with
-        | Stmt_VarDecl(ty, v, i, loc) -> if is_val i then (acc, Bindings.add v i bs) else (acc @ [subst_stmt bs stmt], bs)
-        | Stmt_ConstDecl(ty, v, i, loc) -> if is_val i then (acc, Bindings.add v i bs) else (acc @ [subst_stmt bs stmt], bs)
-        | Stmt_Assign(LExpr_Var(v), r, loc) -> if is_val r then (acc, Bindings.add v r bs) else (acc @ [subst_stmt bs stmt], bs)
-        | x -> (acc @ [subst_stmt bs stmt], bs)
-    ) ([], Bindings.empty) xs with (acc, bs) -> acc
-
-and copy_propagation (xs: stmt list): stmt list =
-    match List.fold_left (fun (acc, bs) stmt -> 
-        match stmt with
-        | Stmt_VarDecl(ty, v, i, loc) -> 
-            (* If we remove the statement, leave the declaration to be removed or joined later *)
-            (match copy_propagation_helper v i bs acc stmt with (stmts, bs) -> if stmts = acc then (stmts @ [Stmt_VarDeclsNoInit(ty, [v], loc)], bs) else (stmts, bs))
-        | Stmt_ConstDecl(ty, v, i, loc) ->
-            copy_propagation_helper v i bs acc stmt
-        | Stmt_Assign(LExpr_Var(v), r, loc) ->
-            copy_propagation_helper v r bs acc stmt
-        | x -> (acc @ [subst_stmt bs stmt], bs)
-    ) ([], Bindings.empty) xs with (acc, bs) -> acc  
-
-and copy_propagation_helper (l: ident) (r: AST.expr) (bs: expr Bindings.t) (acc: stmt list) (stmt: stmt): stmt list * expr Bindings.t =
-    let newBs = if Bindings.mem l bs then Bindings.remove l bs else bs in
-    (match r with 
-    | Expr_Var(i) -> 
-        if Bindings.mem i newBs then
-            (acc, remove_reassigned l (Bindings.add l (Bindings.find i newBs) newBs))
-        else
-            (acc, remove_reassigned l (Bindings.add l r newBs))
-    | _ -> (acc @ [subst_stmt bs stmt], newBs))
-
-and remove_reassigned (l: ident) (bs: expr Bindings.t): expr Bindings.t =
-    List.fold_left (fun bs' (ident, expr) -> if expr = Expr_Var(l) then Bindings.remove ident bs' else bs') bs (Bindings.bindings bs)
-=======
         DisEnv.pure false
 
 let dis_decode_entry (env: Eval.Env.t) (decode: decode_case) (op: value): stmt list =
@@ -1436,7 +1284,6 @@
     let stmts' = Transforms.IntToBits.ints_to_bits stmts' in
     stmts'
 
->>>>>>> 0e789e4a
 
 let retrieveDisassembly (env: Eval.Env.t) (opcode: string): stmt list =
     let decoder = Eval.Env.getDecoder env (Ident "A64") in
