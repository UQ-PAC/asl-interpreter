--- conflicted
+++ resolved
@@ -290,30 +290,26 @@
   let (lenv,globals) = Dis.build_env env in
   let body = fnsig_get_body fnsig in
   let args = fnsig_get_typed_args fnsig in
+  let sym = Symbolic.Exp (Expr_Var (Decoder_program.enc)) in
+  let config = {Dis.eval_env = env ; unroll_bound = Z.of_int64 Int64.max_int} in
   try
-<<<<<<< HEAD
 
     (* Setup initial environment based on function arguments *)
     let lenv =
       (match args with
       | [tenc, enc ; tpc, pc] ->
-          let (_,lenv,_) = Dis.declare_assign_var Unknown tenc enc (Symbolic.Exp (Expr_Var enc)) env lenv in
+          let (_,lenv,_) = Dis.declare_assign_var Unknown tenc enc (Symbolic.Exp (Expr_Var enc)) config lenv in
           Dis.LocalEnv.setVar Unknown (Var (0, "_PC")) (Symbolic.Exp (Expr_Var pc)) lenv
       | [tenc, enc] ->
-          let (_,lenv,_) = Dis.declare_assign_var Unknown tenc enc (Symbolic.Exp (Expr_Var enc)) env lenv in
+          let (_,lenv,_) = Dis.declare_assign_var Unknown tenc enc (Symbolic.Exp (Expr_Var enc)) config lenv in
           lenv
       | _ -> failwith @@ "Unexpected fn args: " ^ Utils.pp_list (fun (t,v) -> pp_type t ^ " " ^ pprint_ident v) args) in
 
     (* Run dis over the function body and extract the residual program *)
-    let ((),lenv',stmts) = Dis.dis_stmts body env lenv in
-=======
+    let ((),lenv',stmts) = Dis.dis_stmts body config lenv in
     let body = fnsig_get_body fnsig in
-    let sym = Symbolic.Exp (Expr_Var (Decoder_program.enc)) in
-    let config = {Dis.eval_env = env ; unroll_bound = Z.of_int64 Int64.max_int} in
     let (_,lenv,_) = (Dis.declare_assign_var Unknown (Type_Bits (Expr_LitInt "32")) (Ident "enc") sym) config lenv in
     let ((),lenv',stmts) = (Dis.dis_stmts body) config lenv in
-    let globals = IdentSet.diff globals dead_globals in
->>>>>>> eeb0ae82
     let stmts = Dis.flatten stmts [] in
 
     (* Optional post-pass to prune unsupported globals and their fields *)
@@ -347,12 +343,8 @@
 (* Produce a lifter for the desired parts of the instruction set *)
 let run include_pc iset pat env =
   Printf.printf "Stage 1: Mock decoder & instruction encoding definitions\n";
-<<<<<<< HEAD
   let ((did,dsig),tests,instrs) = Decoder_program.run include_pc iset pat env in
-=======
-  flush stdout;
-  let ((did,dsig),tests,instrs) = Decoder_program.run iset pat env problematic_enc in
->>>>>>> eeb0ae82
+  flush stdout;
   Printf.printf "  Collected %d instructions\n\n" (Bindings.cardinal instrs);
 
   Printf.printf "Stage 2: Call graph construction\n";
