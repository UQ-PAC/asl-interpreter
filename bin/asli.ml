(****************************************************************
 * ASL interactive frontend
 *
 * Copyright Arm Limited (c) 2017-2019
 * SPDX-Licence-Identifier: BSD-3-Clause
 ****************************************************************)

(** ASL interactive frontend *)

open LibASL

open Asl_ast
open Value
open Eval
open Asl_utils

module Parser = Asl_parser
module TC     = Tcheck
module PP     = Asl_parser_pp
module AST    = Asl_ast

let opt_prelude : string ref = ref "prelude.asl"
let opt_filenames : string list ref = ref []
let opt_print_version = ref false
let opt_no_default_aarch64 = ref false
let opt_export_aarch64_dir = ref ""
let opt_verbose = ref false

<<<<<<< HEAD

=======
let opt_debug_level = ref (-1)


>>>>>>> 6ec52950
let () = 
    Printexc.record_backtrace true ;
    Printexc.register_printer
    (function
    | Value.EvalError (loc, msg) ->
        Some (Printf.sprintf "EvalError at %s: %s" (pp_loc loc) msg)
    | _ -> None)

let help_msg = [
    {|:? :help                       Show this help message|};
    {|:elf <file>                    Load an ELF file|};
    {|:opcode <instr-set> <int>      Decode and execute opcode|};
    {|:sem <instr-set> <int>         Decode and print opcode semantics|};
    {|:ast <instr-set> <int> [file]  Decode and write opcode semantics to stdout or a file, in a structured ast format|};
    {|:gen <instr-set> <regex>       Generate an offline lifter using the given backend|};
    {|      [pc-option] [backend] [dir]|};
    {|:project <file>                Execute ASLi commands in <file>|};
    {|:q :quit                       Exit the interpreter|};
    {|:run                           Execute instructions|};
    {|:set impdef <string> = <expr>  Define implementation defined behavior|};
    {|:set +<flag>                   Set flag|};
    {|:set -<flag>                   Clear flag|};
    {|:init globals                  Initializes global variables to concrete values (for evaluation)|};
    {|:init regs                     Initializes registers to concrete values (for evaluation)|};
    {|:coverage <instr-set> <regex>  Runs differential testing of partial and concrete evaluation|};
    {|<expr>                         Execute ASL expression|};
    {|<stmt> ;                       Execute ASL statement|}
]

(** supported backends for :gen and their default output directories *)
let gen_backends = [
    ("scala", (Cpu.Scala, "offlineASL-scala/lifter/src/generated"));
    ("ocaml", (Cpu.Ocaml, "offlineASL"));
    ("cpp",   (Cpu.Cpp, "offlineASL-cpp/subprojects/aslp-lifter"));
]

let () = Random.self_init ()

let rec process_command (tcenv: TC.Env.t) (cpu: Cpu.cpu) (fname: string) (input0: string): unit =
    let input = String.trim input0 in
    (match String.split_on_char ' ' input with
    | [""] ->
        ()
    | [":init"; "globals"] ->
        Eval.initializeGlobals cpu.env;
    | [":init"; "regs"] ->
        let vals = (List.init 64 (fun _ -> Z.of_int64 (Random.int64 Int64.max_int))) in
        Eval.initializeRegistersAndMemory cpu.env vals;
    | ":enumerate" :: iset :: tail ->
        let (start,stop,fname) = (match tail with
        | [start;stop;fname] -> (int_of_string start, int_of_string stop, fname)
        | [] -> (0, Int.shift_left 1 32, "ops.txt")
        | _ -> invalid_arg "invalid argument to :enumerate") in

        let decoder = Eval.Env.getDecoder cpu.env (Ident iset) in
        Testing.enumerate_opcodes cpu.env decoder start stop fname
    | [":coverage"; iset; instr] ->
        let open Testing in
        let encodings = get_opcodes opt_verbose iset instr cpu.env in
        List.iter (fun (enc, fields, opt_opcodes) ->
            Printf.printf "\nENCODING: %s\n" enc;
            match opt_opcodes with
            | None -> Printf.printf "(encoding unused)\n";
            | Some opcodes ->
                List.iter (fun (op, valid) ->
                    let fs = fields_of_opcode fields op in
                    Printf.printf "%s: %s --> " (hex_of_int op) (pp_enc_fields fs);
                    flush stdout;
                    if valid then
                        let result = op_test_opcode cpu.env iset op in
                        Printf.printf "%s\n" (pp_opresult (fun _ -> "OK") result)
                    else Printf.printf "(invalid)\n";
                ) opcodes
        ) encodings;
    | [":compare"; iset; file] ->
        let decoder = Eval.Env.getDecoder cpu.env (Ident iset) in
        let inchan = open_in file in
        (try
            while true do
                (* Set up our environments *)
                let initEnv = Eval.Env.copy cpu.env in
                (* Obtain and set random initial values for _R registers. *)
                let vals = (List.init 64 (fun _ -> Z.of_int64 (Random.int64 Int64.max_int))) in
                Eval.initializeRegistersAndMemory initEnv vals;
                (* Replace remaining VUninitialized with default zero values. *)
                Eval.initializeGlobals initEnv;

                (* Disassembly uses original uninitialised environment.
                   Others use the randomly initialised environment for full evaluation. *)
                let disEnv = Eval.Env.copy cpu.env in
                let evalEnv = Eval.Env.copy initEnv in
                let disEvalEnv = Eval.Env.copy initEnv in
                let lenv = Dis.build_env disEnv in

                let opcode = input_line inchan in
                let op = Z.of_string opcode in

                (* Printf.printf "PRE Eval env: %s\n\n" (Testing.pp_eval_env evalEnv);
                Printf.printf "PRE Dis eval env: %s\n\n" (Testing.pp_eval_env disEvalEnv); *)

                (try
                    (* Evaluate original instruction *)
                    Eval.eval_decode_case AST.Unknown evalEnv decoder op;

                    (try
                        (* Generate and evaluate partially evaluated instruction *)
                        let disStmts = Dis.dis_decode_entry disEnv lenv decoder op in
                        List.iter (eval_stmt disEvalEnv) disStmts;

                        if Eval.Env.compare evalEnv disEvalEnv then
                            Printf.printf "No errors detected\n"
                        else
                            Printf.printf "Environments not equal\n";
                    with
                        EvalError (loc, message) -> Printf.printf "Dis error: %s\n" message
                    )
                with
                    EvalError (loc, message) -> Printf.printf "Eval error: %s\n" message;
                );
                (* Printf.printf "POST Eval env: %s\n\n" (Testing.pp_eval_env evalEnv);
                Printf.printf "POST Dis eval env: %s\n\n" (Testing.pp_eval_env disEvalEnv); *)
            done
        with
        | End_of_file ->
            close_in inchan
        )
    | [":elf"; file] ->
        Printf.printf "Loading ELF file %s.\n" file;
        let entry = Elf.load_file file cpu.elfwrite in
        Printf.printf "Entry point = 0x%Lx\n" entry
    | [":help"] | [":?"] ->
        List.iter print_endline help_msg;
        print_endline "\nFlags:";
        Flags.StringMap.iter (fun nm v -> Printf.printf "  %s%s\n" (if v then "+" else "-") nm) (Flags.get_flags ())
    | [":opcode"; iset; opcode] ->
        (* todo: make this code more robust *)
        let op = Z.of_string opcode in
        Printf.printf "Decoding and executing instruction %s %s\n" iset (Z.format "%x" op);
        cpu.opcode iset op
    | [":opcodes"; iset; instr] ->
        let open Testing in
        let encodings = get_opcodes opt_verbose iset instr cpu.env in
        List.iter (fun (_, _, opt_opcodes) ->
            match opt_opcodes with
            | None -> ()
            | Some opcodes ->
                List.iter (fun (op, valid) ->
                    if valid then
                        let op' = (String.sub (hex_of_int op) 2 8) in
                        Printf.printf "%c" (String.get op' 6);
                        Printf.printf "%c " (String.get op' 7);
                        Printf.printf "%c" (String.get op' 4);
                        Printf.printf "%c " (String.get op' 5);
                        Printf.printf "%c" (String.get op' 2);
                        Printf.printf "%c " (String.get op' 3);
                        Printf.printf "%c" (String.get op' 0);
                        Printf.printf "%c " (String.get op' 1);
                ) opcodes
        ) encodings;
    | [":sem"; iset; opcode] ->
        let cpu' = Cpu.mkCPU cpu.env cpu.denv in
        let op = Z.of_string opcode in
        Printf.printf "Decoding instruction %s %s\n" iset (Z.format "%x" op);
        cpu'.sem iset op
    | ":ast" :: iset :: opcode :: rest when List.length rest <= 1 ->
        let op = Z.of_string opcode in
        let decoder = Eval.Env.getDecoder cpu.env (Ident iset) in
        let chan_opt = Option.map open_out (List.nth_opt rest 0) in
        let chan = Option.value chan_opt ~default:stdout in
        List.iter
            (fun s -> Printf.fprintf chan "%s\n" (Utils.to_string (PP.pp_raw_stmt s)))
            (Dis.dis_decode_entry cpu.env cpu.denv decoder op);
        Option.iter close_out chan_opt
    | ":gen" :: iset :: id :: rest when List.length rest <= 3 ->
        let pc_option = Option.value List.(nth_opt rest 1) ~default:"false" in
        let backend_str = Option.value List.(nth_opt rest 0) ~default:"ocaml" in
        Printf.printf "Generating lifter for %s %s with pc option %s using %s backend\n" iset id pc_option backend_str;

        let pc_option = match String.lowercase_ascii pc_option with
        | "false" -> false
        | "true" -> true
        | _ -> invalid_arg @@ Printf.sprintf "unkown pc option %s (expected: true, false)" pc_option in

        let (backend, default_dir) = match List.assoc_opt backend_str gen_backends with
            | Some x -> x
            | None -> invalid_arg @@ Printf.sprintf "unknown backend %s (supported: %s)"
                                     backend_str (String.concat ", " List.(map fst gen_backends)) in

        let dir = Option.value List.(nth_opt rest 2) ~default:default_dir in
        let cpu' = Cpu.mkCPU cpu.env cpu.denv in
        cpu'.gen iset id pc_option backend dir;
        Printf.printf "Done generating %s lifter into '%s'.\n" backend_str dir;
    | ":dump" :: iset :: opcode :: rest ->
        let fname = 
            (match rest with 
            | [] -> "sem.aslb"
            | [x] -> x 
            | _ -> invalid_arg "expected at most 3 arguments to :dump")
        in
        let cpu' = Cpu.mkCPU (Eval.Env.copy cpu.env) cpu.denv in
        let op = Z.of_string opcode in
        let decoder = Eval.Env.getDecoder cpu'.env (Ident iset) in
        let stmts = Dis.dis_decode_entry cpu'.env cpu.denv decoder op in
        let chan = open_out_bin fname in
        Printf.printf "Dumping instruction semantics for %s %s" iset (Z.format "%x" op);
        Printf.printf " to file %s\n" fname;
        (* NOTE: .aslb file is a marshalled `stmt list` *)
        Marshal.to_channel chan (stmts : stmt list) [];
        close_out chan
    | (":set" :: "impdef" :: rest) ->
        Eval.set_impdef tcenv cpu.env fname rest
    | [":set"; flag] ->
        Flags.set_flag flag
    | [":project"; prj] ->
        let inchan = open_in prj in
        (try
            while true do
                process_command tcenv cpu prj (input_line inchan)
            done
        with
        | End_of_file ->
            close_in inchan
        )
    | [":q"] | [":quit"] ->
        exit 0
    | [":run"] ->
        (try
            while true do
                cpu.step ()
            done
        with
        | Value.Throw (_, Primops.Exc_ExceptionTaken) ->
            Printf.printf "Exception taken\n"
        )
    | _ ->
        if ';' = String.get input (String.length input - 1) then begin
            let s = LoadASL.read_stmt tcenv input in
            Eval.eval_stmt cpu.env s
        end else begin
            let loc = LoadASL.mkLoc fname input in
            let e   = LoadASL.read_expr tcenv loc input in
            let v   = Eval.eval_expr loc cpu.env e in
            print_endline (Value.pp_value v)
        end
    )

let rec repl (tcenv: TC.Env.t) (cpu: Cpu.cpu): unit =
    flush stdout;
    (match LNoise.linenoise "ASLi> " with
    | None -> ()
    | Some input ->
        LNoise.history_add input |> ignore;
        (try
            LoadASL.report_eval_error (fun _ -> ()) (fun _ ->
                LoadASL.report_type_error (fun _ -> ()) (fun _ ->
                    LoadASL.report_parse_error (fun _ -> ()) (fun _ ->
                        process_command tcenv cpu "<stdin>" input
                    )
                )
            )
        with
        | exc ->
            Printf.printf "  Error %s\n" (Printexc.to_string exc);
            Printexc.print_backtrace stdout;
            (* truncate backtrace to 1000 characters. *)
            (* let bt = Printexc.get_backtrace () in
            let k = if 1000 < String.length bt then String.index_from bt 1000 '\n' else String.length bt in
            Printf.printf "%s\n[...]\n" (String.sub bt 0 k) *)
        );
        repl tcenv cpu
    )

let options = Arg.align ([
<<<<<<< HEAD
    ( "-x", Arg.Set_int Dis.debug_level,      "       Partial evaluation debugging (requires debug level argument >= 0)");
=======
    ( "-x", Arg.Set_int opt_debug_level,      "       Partial evaluation debugging (requires debug level argument >= 0)");
>>>>>>> 6ec52950
    ( "-v", Arg.Set opt_verbose,              "       Verbose output");
    ( "--no-aarch64", Arg.Set opt_no_default_aarch64 ,    "       Disable bundled AArch64 semantics");
    ( "--export-aarch64", Arg.Set_string opt_export_aarch64_dir,  "       Export bundled AArch64 MRA to the given directory");
    ( "--version", Arg.Set opt_print_version, "       Print version");
    ( "--prelude", Arg.Set_string opt_prelude,"       ASL prelude file (default: ./prelude.asl)");
    ( "--flag", Arg.String Flags.set_flag,          "       Behaviour flags to set (+) or unset (-)");
] )

let version = "ASL 0.2.0 alpha"

let banner = [
    {|            _____  _       _    ___________________________________|};
    {|    /\     / ____|| |     (_)   ASL interpreter                    |};
    {|   /  \   | (___  | |      _    Copyright Arm Limited (c) 2017-2019|};
    {|  / /\ \   \___ \ | |     | |                                      |};
    {| / ____ \  ____) || |____ | |   |} ^ version;
    {|/_/    \_\|_____/ |______||_|   ___________________________________|}
]
let usage_msg =
    ( version
    ^ "\nusage: asl <options> <file1> ... <fileN>\n"
    )

let _ =
  Arg.parse options
    (fun s -> opt_filenames := (!opt_filenames) @ [s])
    usage_msg


let main () =
    if !opt_print_version then Printf.printf "%s\n" version
    else if "" <> !opt_export_aarch64_dir then
        let dir = !opt_export_aarch64_dir in
        ignore @@ Sys.readdir dir;
        List.iter LoadASL.(write_source dir) Arm_env.(prelude_blob :: asl_blobs);
    else begin
        if !opt_verbose then List.iter print_endline banner;
        if !opt_verbose then print_endline "\nType :? for help";

        let sources = List.map (fun x -> LoadASL.FileSource x) !opt_filenames in
        (* Note: .prj files are handled by `evaluation_environment`. *)
        let env_opt =
            if (!opt_no_default_aarch64)  
            then evaluation_environment (FileSource !opt_prelude) sources !opt_verbose
            else begin
                if List.length (!opt_filenames) != 0 then
                    Printf.printf
                        "Warning: asl file arguments ignored without --no-aarch64 (%s)\n"
                        (String.concat " " !opt_filenames)
                else ();
                Arm_env.aarch64_evaluation_environment ~verbose:!opt_verbose ();
            end in

        let env = (match env_opt with 
            | Some e -> e
            | None -> failwith "Unable to build evaluation environment.") in

        if !opt_verbose then Printf.printf "Built evaluation environment\n";

        LNoise.history_load ~filename:"asl_history" |> ignore;
        LNoise.history_set ~max_length:100 |> ignore;
        
        let denv = Dis.build_env env in
        let tcenv = TC.Env.mkEnv !TC.env0 and cpu = Cpu.mkCPU env denv in

        repl tcenv cpu
    end

let _ = ignore (main ())

(****************************************************************
 * End
 ****************************************************************)<|MERGE_RESOLUTION|>--- conflicted
+++ resolved
@@ -26,13 +26,8 @@
 let opt_export_aarch64_dir = ref ""
 let opt_verbose = ref false
 
-<<<<<<< HEAD
-
-=======
-let opt_debug_level = ref (-1)
-
-
->>>>>>> 6ec52950
+
+
 let () = 
     Printexc.record_backtrace true ;
     Printexc.register_printer
@@ -306,11 +301,7 @@
     )
 
 let options = Arg.align ([
-<<<<<<< HEAD
     ( "-x", Arg.Set_int Dis.debug_level,      "       Partial evaluation debugging (requires debug level argument >= 0)");
-=======
-    ( "-x", Arg.Set_int opt_debug_level,      "       Partial evaluation debugging (requires debug level argument >= 0)");
->>>>>>> 6ec52950
     ( "-v", Arg.Set opt_verbose,              "       Verbose output");
     ( "--no-aarch64", Arg.Set opt_no_default_aarch64 ,    "       Disable bundled AArch64 semantics");
     ( "--export-aarch64", Arg.Set_string opt_export_aarch64_dir,  "       Export bundled AArch64 MRA to the given directory");
