--- conflicted
+++ resolved
@@ -26,13 +26,10 @@
 let opt_export_aarch64_dir = ref ""
 let opt_verbose = ref false
 
-<<<<<<< HEAD
-let opt_debug_level = ref (-1)
-
-=======
->>>>>>> eeb0ae82
-
-let () = Printexc.register_printer
+
+let () = 
+    Printexc.record_backtrace true ;
+    Printexc.register_printer
     (function
     | Value.EvalError (loc, msg) ->
         Some (Printf.sprintf "EvalError at %s: %s" (pp_loc loc) msg)
@@ -63,7 +60,6 @@
 let gen_backends = [
     ("ocaml", (Cpu.Ocaml, "offlineASL"));
     ("cpp",   (Cpu.Cpp, "offlineASL-cpp"));
-    ("scala",   (Cpu.Scala, "offlineASL-cpp"));
 ]
 
 let () = Random.self_init ()
@@ -204,7 +200,7 @@
             (Dis.dis_decode_entry cpu.env cpu.denv decoder op);
         Option.iter close_out chan_opt
     | ":gen" :: iset :: id :: rest when List.length rest <= 3 ->
-        let pc_option = Option.value List.(nth_opt rest 1) ~default:"false" in
+        let pc_option = Option.value List.(nth_opt rest 0) ~default:"false" in
         let backend = Option.value List.(nth_opt rest 0) ~default:"ocaml" in
         Printf.printf "Generating lifter for %s %s with pc option %s using %s backend\n" iset id pc_option backend;
 
@@ -302,11 +298,7 @@
     )
 
 let options = Arg.align ([
-<<<<<<< HEAD
-    ( "-x", Arg.Set_int opt_debug_level,      "       Partial evaluation debugging (requires debug level argument >= 0)");
-=======
     ( "-x", Arg.Set_int Dis.debug_level,      "       Partial evaluation debugging (requires debug level argument >= 0)");
->>>>>>> eeb0ae82
     ( "-v", Arg.Set opt_verbose,              "       Verbose output");
     ( "--no-aarch64", Arg.Set opt_no_default_aarch64 ,    "       Disable bundled AArch64 semantics");
     ( "--export-aarch64", Arg.Set_string opt_export_aarch64_dir,  "       Export bundled AArch64 MRA to the given directory");
