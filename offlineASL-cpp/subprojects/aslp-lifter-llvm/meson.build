--- conflicted
+++ resolved
@@ -3,11 +3,7 @@
   default_options : [ 'warning_level=3', 'cpp_std=c++20' ])
 
 version = meson.project_version()
-<<<<<<< HEAD
-llvm_dep = dependency('llvm', version: ['>=17', '<19'])
-=======
-llvm_dep = dependency('llvm', version: ['>=16', '<18'])
->>>>>>> 23b8dca3
+llvm_dep = dependency('llvm', version: ['>=16', '<19'])
 empty_dep = dependency('', required: false)
 
 lifter_dep = dependency('aslp-lifter', version: version, fallback: ['aslp-lifter', 'gen_dep'])
